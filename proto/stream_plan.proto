syntax = "proto3";

package stream_plan;

import "catalog.proto";
import "common.proto";
import "data.proto";
import "expr.proto";
import "plan_common.proto";
import "source.proto";

option java_package = "com.risingwave.proto";
option optimize_for = SPEED;

message Dispatchers {
  repeated Dispatcher dispatchers = 1;
}

message AddMutation {
  // New dispatchers for each actor.
  map<uint32, Dispatchers> actor_dispatchers = 1;
  // All actors to be added (to the main connected component of the graph) in this update.
  repeated uint32 added_actors = 3;
  // We may embed a source change split mutation here.
  // TODO: we may allow multiple mutations in a single barrier.
  map<uint32, source.ConnectorSplits> actor_splits = 2;
}

message StopMutation {
  repeated uint32 actors = 1;
}

message UpdateMutation {
  message Dispatchers {
    repeated Dispatcher dispatchers = 1;
  }
  message DispatcherUpdate {
    // Dispatcher can be uniquely identified by a combination of actor id and dispatcher id.
    uint32 actor_id = 1;
    uint64 dispatcher_id = 2;
    // The hash mapping for consistent hash.
    // For dispatcher types other than HASH, this is ignored.
    ActorMapping hash_mapping = 3;
    // Added downstream actors.
    repeated uint32 added_downstream_actor_id = 4;
    // Removed downstream actors.
    repeated uint32 removed_downstream_actor_id = 5;
  }
  message MergeUpdate {
    // Merge executor can be uniquely identified by a combination of actor id and upstream fragment id.
    uint32 actor_id = 1;
    uint32 upstream_fragment_id = 2;
    // - For scaling, this is always `None`.
    // - For plan change, the upstream fragment will be changed to a new one, and this will be `Some`.
    //   In this case, all the upstream actors should be removed and replaced by the `new` ones.
    optional uint32 new_upstream_fragment_id = 5;
    // Added upstream actors.
    repeated uint32 added_upstream_actor_id = 3;
    // Removed upstream actors.
    repeated uint32 removed_upstream_actor_id = 4;
  }
  // Dispatcher updates.
  repeated DispatcherUpdate dispatcher_update = 1;
  // Merge updates.
  repeated MergeUpdate merge_update = 2;
  // Vnode bitmap updates for each actor.
  map<uint32, common.Buffer> actor_vnode_bitmap_update = 3;
  // All actors to be dropped in this update.
  repeated uint32 dropped_actors = 4;
  // Source updates.
  map<uint32, source.ConnectorSplits> actor_splits = 5;
<<<<<<< HEAD
  // Source definition update
  catalog.Source source = 6;
  // Added dispatchers
  map<uint32, AddMutation.Dispatchers> added_dispatchers = 7;
=======
  // When modifying the Materialized View, we need to recreate the Dispatcher from the old upstream to the new TableFragment.
  // Consistent with the semantics in AddMutation.
  map<uint32, Dispatchers> actor_new_dispatchers = 6;
>>>>>>> 5484b07f
}

message SourceChangeSplitMutation {
  map<uint32, source.ConnectorSplits> actor_splits = 2;
}

message PauseMutation {}

message ResumeMutation {}

message Barrier {
  enum BarrierKind {
    BARRIER_KIND_UNSPECIFIED = 0;
    // The first barrier after a fresh start or recovery.
    // There will be no data associated with the previous epoch of the barrier.
    BARRIER_KIND_INITIAL = 1;
    // A normal barrier. Data should be flushed locally.
    BARRIER_KIND_BARRIER = 2;
    // A checkpoint barrier. Data should be synchorized to the shared storage.
    BARRIER_KIND_CHECKPOINT = 3;
  }

  data.Epoch epoch = 1;
  oneof mutation {
    // Add new dispatchers to some actors, used for creating materialized views.
    AddMutation add = 3;
    // Stop a set of actors, used for dropping materialized views. Empty dispatchers will be
    // automatically removed.
    StopMutation stop = 4;
    // Update outputs and hash mappings for some dispatchers, used for scaling.
    UpdateMutation update = 5;
    // Change the split of some sources.
    SourceChangeSplitMutation splits = 6;
    // Pause the dataflow of the whole streaming graph, only used for scaling.
    PauseMutation pause = 7;
    // Resume the dataflow of the whole streaming graph, only used for scaling.
    ResumeMutation resume = 8;
  }
  // Used for tracing.
  map<string, string> tracing_context = 2;
  // The kind of the barrier.
  BarrierKind kind = 9;

  // Record the actors that the barrier has passed. Only used for debugging.
  repeated uint32 passed_actors = 255;
}

message Watermark {
  // The reference to the watermark column in the stream's schema.
  expr.InputRef column = 1;
  // The watermark value, there will be no record having a greater value in the watermark column.
  data.Datum val = 3;
}

message StreamMessage {
  oneof stream_message {
    data.StreamChunk stream_chunk = 1;
    Barrier barrier = 2;
    Watermark watermark = 3;
  }
}

// Hash mapping for compute node. Stores mapping from virtual node to actor id.
message ActorMapping {
  repeated uint32 original_indices = 1;
  repeated uint32 data = 2;
}

message StreamSource {
  uint32 source_id = 1;
  catalog.Table state_table = 2;
  optional uint32 row_id_index = 3;
  repeated plan_common.ColumnCatalog columns = 4;
  reserved "pk_column_ids";
  reserved 5;
  map<string, string> properties = 6;
  catalog.StreamSourceInfo info = 7;
  string source_name = 8;
}

// The executor only for receiving barrier from the meta service. It always resides in the leaves
// of the streaming graph.
message BarrierRecvNode {}

message SourceNode {
  // The source node can contain either a stream source or nothing. So here we extract all
  // information about stream source to a message, and here it will be an `Option` in Rust.
  StreamSource source_inner = 1;
}

message SinkDesc {
  reserved 4;
  reserved "columns";
  uint32 id = 1;
  string name = 2;
  string definition = 3;
  repeated common.ColumnOrder plan_pk = 5;
  repeated uint32 downstream_pk = 6;
  repeated uint32 distribution_key = 7;
  map<string, string> properties = 8;
  catalog.SinkType sink_type = 9;
  repeated plan_common.ColumnCatalog column_catalogs = 10;
}

enum SinkLogStoreType {
  /// Default value is the normal in memory log store to be backward compatible with the previously unset value
  SINK_LOG_STORE_TYPE_UNSPECIFIED = 0;
  KV_LOG_STORE = 1;
  IN_MEMORY_LOG_STORE = 2;
}

message SinkNode {
  SinkDesc sink_desc = 1;
  // A sink with a kv log store should have a table.
  catalog.Table table = 2;
  SinkLogStoreType log_store_type = 3;
}

message ProjectNode {
  repeated expr.ExprNode select_list = 1;
  // this two field is expressing a list of usize pair, which means when project receives a
  // watermark with `watermark_input_cols[i]` column index, it should derive a new watermark
  // with `watermark_output_cols[i]`th expression
  repeated uint32 watermark_input_cols = 2;
  repeated uint32 watermark_output_cols = 3;
  repeated uint32 nondecreasing_exprs = 4;
}

message FilterNode {
  expr.ExprNode search_condition = 1;
}

// A materialized view is regarded as a table.
// In addition, we also specify primary key to MV for efficient point lookup during update and deletion.
//
// The node will be used for both create mv and create index.
// - When creating mv, `pk == distribution_key == column_orders`.
// - When creating index, `column_orders` will contain both
//   arrange columns and pk columns, while distribution key will be arrange columns.
message MaterializeNode {
  reserved 4;
  reserved "handle_pk_conflict_behavior";

  uint32 table_id = 1;
  // Column indexes and orders of primary key.
  repeated common.ColumnOrder column_orders = 2;
  // Used for internal table states.
  catalog.Table table = 3;
}

message AggCallState {
  // the state is stored in the intermediate state table. used for count/sum/append-only extreme.
  message ValueState {}

  // use the some column of the Upstream's materialization as the AggCall's state, used for extreme/string_agg/array_agg.
  message MaterializedInputState {
    catalog.Table table = 1;
    // for constructing state table column mapping
    repeated uint32 included_upstream_indices = 2;
    repeated uint32 table_value_indices = 3;
  }

  oneof inner {
    ValueState value_state = 1;
    MaterializedInputState materialized_input_state = 3;
  }
  reserved 2;
  reserved "table_state";
}

message SimpleAggNode {
  repeated expr.AggCall agg_calls = 1;
  // Only used for stateless simple agg.
  repeated uint32 distribution_key = 2;
  repeated AggCallState agg_call_states = 3;
  catalog.Table result_table = 4;
  // Whether to optimize for append only stream.
  // It is true when the input is append-only
  bool is_append_only = 5;
  map<uint32, catalog.Table> distinct_dedup_tables = 6;
  uint32 row_count_index = 7;
}

message HashAggNode {
  repeated uint32 group_key = 1;
  repeated expr.AggCall agg_calls = 2;
  repeated AggCallState agg_call_states = 3;
  catalog.Table result_table = 4;
  // Whether to optimize for append only stream.
  // It is true when the input is append-only
  bool is_append_only = 5;
  map<uint32, catalog.Table> distinct_dedup_tables = 6;
  uint32 row_count_index = 7;
  bool emit_on_window_close = 8;
}

message TopNNode {
  // 0 means no limit as limit of 0 means this node should be optimized away
  uint64 limit = 1;
  uint64 offset = 2;
  catalog.Table table = 3;
  repeated common.ColumnOrder order_by = 4;
  bool with_ties = 5;
}

message GroupTopNNode {
  // 0 means no limit as limit of 0 means this node should be optimized away
  uint64 limit = 1;
  uint64 offset = 2;
  repeated uint32 group_key = 3;
  catalog.Table table = 4;
  repeated common.ColumnOrder order_by = 5;
  bool with_ties = 6;
}

message DeltaExpression {
  expr.ExprNode.Type delta_type = 1;
  expr.ExprNode delta = 2;
}

message InequalityPair {
  // Input index of greater side of inequality.
  uint32 key_required_larger = 1;
  // Input index of less side of inequality.
  uint32 key_required_smaller = 2;
  // Whether this condition is used to clean state table of `HashJoinExecutor`.
  bool clean_state = 3;
  // greater >= less + delta_expression, if `None`, it represents that greater >= less
  DeltaExpression delta_expression = 4;
}

message HashJoinNode {
  plan_common.JoinType join_type = 1;
  repeated int32 left_key = 2;
  repeated int32 right_key = 3;
  expr.ExprNode condition = 4;
  repeated InequalityPair inequality_pairs = 5;
  // Used for internal table states.
  catalog.Table left_table = 6;
  // Used for internal table states.
  catalog.Table right_table = 7;
  // Used for internal table states.
  catalog.Table left_degree_table = 8;
  // Used for internal table states.
  catalog.Table right_degree_table = 9;
  // The output indices of current node
  repeated uint32 output_indices = 10;
  // Left deduped input pk indices. The pk of the left_table and
  // left_degree_table is  [left_join_key | left_deduped_input_pk_indices]
  // and is expected to be the shortest key which starts with
  // the join key and satisfies unique constrain.
  repeated uint32 left_deduped_input_pk_indices = 11;
  // Right deduped input pk indices. The pk of the right_table and
  // right_degree_table is  [right_join_key | right_deduped_input_pk_indices]
  // and is expected to be the shortest key which starts with
  // the join key and satisfies unique constrain.
  repeated uint32 right_deduped_input_pk_indices = 12;

  repeated bool null_safe = 13;
  // Whether to optimize for append only stream.
  // It is true when the input is append-only
  bool is_append_only = 14;
}

message TemporalJoinNode {
  plan_common.JoinType join_type = 1;
  repeated int32 left_key = 2;
  repeated int32 right_key = 3;
  repeated bool null_safe = 4;
  expr.ExprNode condition = 5;
  // The output indices of current node
  repeated uint32 output_indices = 6;
  // The table desc of the lookup side table.
  plan_common.StorageTableDesc table_desc = 7;
  // The output indices of the lookup side table
  repeated uint32 table_output_indices = 8;
}

message DynamicFilterNode {
  uint32 left_key = 1;
  // Must be one of <, <=, >, >=
  expr.ExprNode condition = 2;
  // Left table stores all states with predicate possibly not NULL.
  catalog.Table left_table = 3;
  // Right table stores single value from RHS of predicate.
  catalog.Table right_table = 4;
  // It is true when the right side of the inequality predicate is monotonically:
  // - decreasing for <, <=, increasing for >, >=
  // bool is_monotonic = 10;
  // the output indices of current node
  // repeated uint32 output_indices = 11;
}

// Delta join with two indexes. This is a pseudo plan node generated on frontend. On meta
// service, it will be rewritten into lookup joins.
message DeltaIndexJoinNode {
  plan_common.JoinType join_type = 1;
  repeated int32 left_key = 2;
  repeated int32 right_key = 3;
  expr.ExprNode condition = 4;
  // Table id of the left index.
  uint32 left_table_id = 7;
  // Table id of the right index.
  uint32 right_table_id = 8;
  // Info about the left index
  ArrangementInfo left_info = 9;
  // Info about the right index
  ArrangementInfo right_info = 10;
  // the output indices of current node
  repeated uint32 output_indices = 11;
}

message HopWindowNode {
  uint32 time_col = 1;
  data.Interval window_slide = 2;
  data.Interval window_size = 3;
  repeated uint32 output_indices = 4;
  repeated expr.ExprNode window_start_exprs = 5;
  repeated expr.ExprNode window_end_exprs = 6;
}

message MergeNode {
  repeated uint32 upstream_actor_id = 1;
  uint32 upstream_fragment_id = 2;
  // Type of the upstream dispatcher. If there's always one upstream according to this
  // type, the compute node may use the `ReceiverExecutor` as an optimization.
  DispatcherType upstream_dispatcher_type = 3;
  // The schema of input columns. TODO: remove this field.
  repeated plan_common.Field fields = 4;
}

// passed from frontend to meta, used by fragmenter to generate `MergeNode`
// and maybe `DispatcherNode` later.
message ExchangeNode {
  DispatchStrategy strategy = 1;
}

enum ChainType {
  CHAIN_UNSPECIFIED = 0;

  // CHAIN is corresponding to the chain executor.
  CHAIN = 1;

  // REARRANGE is corresponding to the rearranged chain executor.
  REARRANGE = 2;

  // BACKFILL is corresponding to the backfill executor.
  BACKFILL = 3;

  // UPSTREAM_ONLY is corresponding to the chain executor, but doesn't consume the snapshot.
  UPSTREAM_ONLY = 4;
}

// ChainNode is used for mv on mv.
// ChainNode is like a "UNION" on mv snapshot and streaming. So it takes two inputs with fixed order:
//   1. MergeNode (as a placeholder) for streaming read.
//   2. BatchPlanNode for snapshot read.
message ChainNode {
  uint32 table_id = 1;

  // The columns from the upstream table that'll be internally required by this chain node.
  // - For non-backfill chain node, it's the same as the output columns.
  // - For backfill chain node, there're additionally primary key columns.
  repeated int32 upstream_column_ids = 2;
  // The columns to be output by this chain node. The index is based on the internal required columns.
  // - For non-backfill chain node, it's simply all the columns.
  // - For backfill chain node, this strips the primary key columns if they're unnecessary.
  repeated uint32 output_indices = 3;

  // Generally, the barrier needs to be rearranged during the MV creation process, so that data can
  // be flushed to shared buffer periodically, instead of making the first epoch from batch query extra
  // large. However, in some cases, e.g., shared state, the barrier cannot be rearranged in ChainNode.
  // ChainType is used to decide which implementation for the ChainNode.
  ChainType chain_type = 4;

  /// The state table used by Backfill operator for persisting internal state
  catalog.Table state_table = 5;

  // The upstream materialized view info used by backfill.
  plan_common.StorageTableDesc table_desc = 7;
}

// BatchPlanNode is used for mv on mv snapshot read.
// BatchPlanNode is supposed to carry a batch plan that can be optimized with the streaming plan_common.
// Currently, streaming to batch push down is not yet supported, BatchPlanNode is simply a table scan.
message BatchPlanNode {
  plan_common.StorageTableDesc table_desc = 1;
  repeated int32 column_ids = 2;
}

message ArrangementInfo {
  // Order key of the arrangement, including order by columns and pk from the materialize
  // executor.
  repeated common.ColumnOrder arrange_key_orders = 1;
  // Column descs of the arrangement
  repeated plan_common.ColumnDesc column_descs = 2;
  // Used to build storage table by stream lookup join of delta join.
  plan_common.StorageTableDesc table_desc = 4;
}

// Special node for shared state, which will only be produced in fragmenter. ArrangeNode will
// produce a special Materialize executor, which materializes data for downstream to query.
message ArrangeNode {
  reserved 4;
  reserved "handle_pk_conflict_behavior";

  // Info about the arrangement
  ArrangementInfo table_info = 1;
  // Hash key of the materialize node, which is a subset of pk.
  repeated uint32 distribution_key = 2;
  // Used for internal table states.
  catalog.Table table = 3;
}

// Special node for shared state. LookupNode will join an arrangement with a stream.
message LookupNode {
  // Join key of the arrangement side
  repeated int32 arrange_key = 1;
  // Join key of the stream side
  repeated int32 stream_key = 2;
  // Whether to join the current epoch of arrangement
  bool use_current_epoch = 3;
  // Sometimes we need to re-order the output data to meet the requirement of schema.
  // By default, lookup executor will produce `<arrangement side, stream side>`. We
  // will then apply the column mapping to the combined result.
  repeated int32 column_mapping = 4;
  oneof arrangement_table_id {
    // Table Id of the arrangement (when created along with join plan)
    uint32 table_id = 5;
    // Table Id of the arrangement (when using index)
    uint32 index_id = 6;
  }
  // Info about the arrangement
  ArrangementInfo arrangement_table_info = 7;
}

// WatermarkFilter needs to filter the upstream data by the water mark.
message WatermarkFilterNode {
  // The watermark descs
  repeated catalog.WatermarkDesc watermark_descs = 1;
  // The tables used to persist watermarks, the key is vnode.
  repeated catalog.Table tables = 2;
}

// Acts like a merger, but on different inputs.
message UnionNode {}

// Special node for shared state. Merge and align barrier from upstreams. Pipe inputs in order.
message LookupUnionNode {
  repeated uint32 order = 1;
}

message ExpandNode {
  message Subset {
    repeated uint32 column_indices = 1;
  }
  repeated Subset column_subsets = 1;
}

message ProjectSetNode {
  repeated expr.ProjectSetSelectItem select_list = 1;
}

// Sorts inputs and outputs ordered data based on watermark.
message SortNode {
  // Persists data above watermark.
  catalog.Table state_table = 1;
  // Column index of watermark to perform sorting.
  uint32 sort_column_index = 2;
}

// Merges two streams from streaming and batch for data manipulation.
message DmlNode {
  // Id of the table on which DML performs.
  uint32 table_id = 1;
  // Version of the table.
  uint64 table_version_id = 3;
  // Column descriptions of the table.
  repeated plan_common.ColumnDesc column_descs = 2;
}

message RowIdGenNode {
  uint64 row_id_index = 1;
}

message NowNode {
  // Persists emitted 'now'.
  catalog.Table state_table = 1;
}

message ValuesNode {
  message ExprTuple {
    repeated expr.ExprNode cells = 1;
  }
  repeated ExprTuple tuples = 1;
  repeated plan_common.Field fields = 2;
}

message DedupNode {
  catalog.Table state_table = 1;
  repeated uint32 dedup_column_indices = 2;
}

message NoOpNode {}

message EowcOverWindowNode {
  repeated expr.WindowFunction calls = 1;
  repeated uint32 partition_by = 2;
  repeated common.ColumnOrder order_by = 3; // use `repeated` in case of future extension, now only one column is allowed
  catalog.Table state_table = 4;
}

// Note this is not exactly the same as EowcOverWindowNode in terms of future extension, so better to split as 2 different nodes.
message OverWindowNode {
  repeated expr.WindowFunction calls = 1;
  repeated uint32 partition_by = 2;
  repeated common.ColumnOrder order_by = 3;
  catalog.Table state_table = 4;
}

message StreamNode {
  oneof node_body {
    SourceNode source = 100;
    ProjectNode project = 101;
    FilterNode filter = 102;
    MaterializeNode materialize = 103;
    SimpleAggNode stateless_simple_agg = 104;
    SimpleAggNode simple_agg = 105;
    HashAggNode hash_agg = 106;
    TopNNode append_only_top_n = 107;
    HashJoinNode hash_join = 108;
    TopNNode top_n = 109;
    HopWindowNode hop_window = 110;
    MergeNode merge = 111;
    ExchangeNode exchange = 112;
    ChainNode chain = 113;
    BatchPlanNode batch_plan = 114;
    LookupNode lookup = 115;
    ArrangeNode arrange = 116;
    LookupUnionNode lookup_union = 117;
    UnionNode union = 118;
    DeltaIndexJoinNode delta_index_join = 119;
    SinkNode sink = 120;
    ExpandNode expand = 121;
    DynamicFilterNode dynamic_filter = 122;
    ProjectSetNode project_set = 123;
    GroupTopNNode group_top_n = 124;
    SortNode sort = 125;
    WatermarkFilterNode watermark_filter = 126;
    DmlNode dml = 127;
    RowIdGenNode row_id_gen = 128;
    NowNode now = 129;
    GroupTopNNode append_only_group_top_n = 130;
    TemporalJoinNode temporal_join = 131;
    BarrierRecvNode barrier_recv = 132;
    ValuesNode values = 133;
    DedupNode append_only_dedup = 134;
    NoOpNode no_op = 135;
    EowcOverWindowNode eowc_over_window = 136;
    OverWindowNode over_window = 137;
  }
  // The id for the operator. This is local per mview.
  // TODO: should better be a uint32.
  uint64 operator_id = 1;
  // Child node in plan aka. upstream nodes in the streaming DAG
  repeated StreamNode input = 3;
  repeated uint32 stream_key = 2;
  bool append_only = 24;
  string identity = 18;
  // The schema of the plan node
  repeated plan_common.Field fields = 19;
}

enum DispatcherType {
  UNSPECIFIED = 0;
  // Dispatch by hash key, hashed by consistent hash.
  HASH = 1;
  // Broadcast to all downstreams.
  //
  // Note a broadcast cannot be represented as multiple simple dispatchers, since they are
  // different when we update dispatchers during scaling.
  BROADCAST = 2;
  // Only one downstream.
  SIMPLE = 3;
  // A special kind of exchange that doesn't involve shuffle. The upstream actor will be directly
  // piped into the downstream actor, if there are the same number of actors. If number of actors
  // are not the same, should use hash instead. Should be only used when distribution is the same.
  NO_SHUFFLE = 4;
}

// The property of an edge in the fragment graph.
// This is essientially a "logical" version of `Dispatcher`. See the doc of `Dispatcher` for more details.
message DispatchStrategy {
  DispatcherType type = 1;
  repeated uint32 dist_key_indices = 2;
  repeated uint32 output_indices = 3;
}

// A dispatcher redistribute messages.
// We encode both the type and other usage information in the proto.
message Dispatcher {
  DispatcherType type = 1;
  // Indices of the columns to be used for hashing.
  // For dispatcher types other than HASH, this is ignored.
  repeated uint32 dist_key_indices = 2;
  // Indices of the columns to output.
  // In most cases, this contains all columns in the input. But for some cases like MV on MV or
  // schema change, we may only output a subset of the columns.
  repeated uint32 output_indices = 6;
  // The hash mapping for consistent hash.
  // For dispatcher types other than HASH, this is ignored.
  ActorMapping hash_mapping = 3;
  // Dispatcher can be uniquely identified by a combination of actor id and dispatcher id.
  // This is exactly the same as its downstream fragment id.
  uint64 dispatcher_id = 4;
  // Number of downstreams decides how many endpoints a dispatcher should dispatch.
  repeated uint32 downstream_actor_id = 5;
}

// A StreamActor is a running fragment of the overall stream graph,
message StreamActor {
  reserved 7;
  reserved "colocated_upstream_actor_id";

  uint32 actor_id = 1;
  uint32 fragment_id = 2;
  StreamNode nodes = 3;
  repeated Dispatcher dispatcher = 4;
  // The actors that send messages to this actor.
  // Note that upstream actor ids are also stored in the proto of merge nodes.
  // It is painstaking to traverse through the node tree and get upstream actor id from the root StreamNode.
  // We duplicate the information here to ease the parsing logic in stream manager.
  repeated uint32 upstream_actor_id = 6;
  // Vnodes that the executors in this actor own.
  // If the fragment is a singleton, this field will not be set and leave a `None`.
  common.Buffer vnode_bitmap = 8;
  // The SQL definition of this materialized view. Used for debugging only.
  string mview_definition = 9;
}

enum FragmentTypeFlag {
  FRAGMENT_TYPE_FLAG_FRAGMENT_UNSPECIFIED = 0;
  FRAGMENT_TYPE_FLAG_SOURCE = 1;
  FRAGMENT_TYPE_FLAG_MVIEW = 2;
  FRAGMENT_TYPE_FLAG_SINK = 4;
  FRAGMENT_TYPE_FLAG_NOW = 8; // TODO: Remove this and insert a `BarrierRecv` instead.
  FRAGMENT_TYPE_FLAG_CHAIN_NODE = 16;
  FRAGMENT_TYPE_FLAG_BARRIER_RECV = 32;
  FRAGMENT_TYPE_FLAG_VALUES = 64;
  FRAGMENT_TYPE_FLAG_DML = 128;
}

// The environment associated with a stream plan
message StreamEnvironment {
  // The timezone associated with the streaming plan. Only applies to MV for now.
  string timezone = 1;
}

message StreamFragmentGraph {
  message StreamFragment {
    // 0-based on frontend, and will be rewritten to global id on meta.
    uint32 fragment_id = 1;
    // root stream node in this fragment.
    StreamNode node = 2;
    // Bitwise-OR of FragmentTypeFlags
    uint32 fragment_type_mask = 3;
    // Mark whether this fragment requires exactly one actor.
    // Note: if this is `false`, the fragment may still be a singleton according to the scheduler.
    // One should check `meta.Fragment.distribution_type` for the final result.
    bool requires_singleton = 4;
    // Number of table ids (stateful states) for this fragment.
    uint32 table_ids_cnt = 5;
    // Mark the upstream table ids of this fragment, Used for fragments with `Chain`s.
    repeated uint32 upstream_table_ids = 6;
  }

  message StreamFragmentEdge {
    reserved 2;
    reserved "same_worker_node";

    // Dispatch strategy for the fragment.
    DispatchStrategy dispatch_strategy = 1;
    // A unique identifier of this edge. Generally it should be exchange node's operator id. When
    // rewriting fragments into delta joins or when inserting 1-to-1 exchange, there will be
    // virtual links generated.
    uint64 link_id = 3;
    uint32 upstream_id = 4;
    uint32 downstream_id = 5;
  }

  message Parallelism {
    uint64 parallelism = 1;
  }

  // all the fragments in the graph.
  map<uint32, StreamFragment> fragments = 1;
  // edges between fragments.
  repeated StreamFragmentEdge edges = 2;

  repeated uint32 dependent_table_ids = 3;
  uint32 table_ids_cnt = 4;
  StreamEnvironment env = 5;
  // If none, default parallelism will be applied.
  Parallelism parallelism = 6;
}<|MERGE_RESOLUTION|>--- conflicted
+++ resolved
@@ -69,16 +69,11 @@
   repeated uint32 dropped_actors = 4;
   // Source updates.
   map<uint32, source.ConnectorSplits> actor_splits = 5;
-<<<<<<< HEAD
-  // Source definition update
-  catalog.Source source = 6;
-  // Added dispatchers
-  map<uint32, AddMutation.Dispatchers> added_dispatchers = 7;
-=======
   // When modifying the Materialized View, we need to recreate the Dispatcher from the old upstream to the new TableFragment.
   // Consistent with the semantics in AddMutation.
   map<uint32, Dispatchers> actor_new_dispatchers = 6;
->>>>>>> 5484b07f
+  // Source definition update
+  catalog.Source source = 7;
 }
 
 message SourceChangeSplitMutation {
