--- conflicted
+++ resolved
@@ -3316,10 +3316,6 @@
                         self.peek_token(),
                     );
                 }
-<<<<<<< HEAD
-=======
-
->>>>>>> 34d31aa6
                 let value = self.parse_set_variable()?;
                 let deferred = self.parse_keyword(Keyword::DEFERRED);
 
