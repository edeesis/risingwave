--- conflicted
+++ resolved
@@ -166,12 +166,8 @@
             name: name.real_value(),
             field_descs,
             type_name: "".to_string(),
-<<<<<<< HEAD
-            generated_column: None,
+            generated_or_default_column: None,
             is_from_key: false,
-=======
-            generated_or_default_column: None,
->>>>>>> 445ca8e4
         });
     }
 
