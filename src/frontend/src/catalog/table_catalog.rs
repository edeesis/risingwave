// Copyright 2023 RisingWave Labs
//
// Licensed under the Apache License, Version 2.0 (the "License");
// you may not use this file except in compliance with the License.
// You may obtain a copy of the License at
//
//     http://www.apache.org/licenses/LICENSE-2.0
//
// Unless required by applicable law or agreed to in writing, software
// distributed under the License is distributed on an "AS IS" BASIS,
// WITHOUT WARRANTIES OR CONDITIONS OF ANY KIND, either express or implied.
// See the License for the specific language governing permissions and
// limitations under the License.

use std::collections::{HashMap, HashSet};

use fixedbitset::FixedBitSet;
use itertools::Itertools;
use risingwave_common::catalog::{
    ColumnCatalog, ConflictBehavior, TableDesc, TableId, TableVersionId,
};
use risingwave_common::constants::hummock::TABLE_OPTION_DUMMY_RETENTION_SECOND;
use risingwave_common::error::{ErrorCode, RwError};
use risingwave_common::util::sort_util::ColumnOrder;
use risingwave_pb::catalog::table::{OptionalAssociatedSourceId, PbTableType, PbTableVersion};
use risingwave_pb::catalog::PbTable;
use risingwave_pb::plan_common::column_desc::GeneratedOrDefaultColumn;
use risingwave_pb::plan_common::DefaultColumnDesc;

use super::{ColumnId, DatabaseId, FragmentId, OwnedByUserCatalog, SchemaId};
use crate::expr::ExprImpl;
use crate::user::UserId;
use crate::WithOptions;

/// Includes full information about a table.
///
/// Currently, it can be either:
/// - a table or a source
/// - a materialized view
/// - an index
///
/// Use `self.table_type()` to determine the type of the table.
///
/// # Column ID & Column Index
///
/// [`ColumnId`](risingwave_common::catalog::ColumnId) (with type `i32`) is the unique identifier of
/// a column in a table. It is used to access storage.
///
/// Column index, or idx, (with type `usize`) is the relative position inside the `Vec` of columns.
///
/// A tip to avoid making mistakes is never do casting - i32 as usize or vice versa.
///
/// # Keys
///
/// All the keys are represented as column indices.
///
/// - **Primary Key** (pk): unique identifier of a row.
///
/// - **Order Key**: the primary key for storage, used to sort and access data.
///
///   For an MV, the columns in `ORDER BY` clause will be put at the beginning of the order key. And
/// the remaining columns in pk will follow behind.
///
///   If there's no `ORDER BY` clause, the order key will be the same as pk.
///
/// - **Distribution Key**: the columns used to partition the data. It must be a subset of the order
///   key.
#[derive(Clone, Debug, PartialEq, Eq, Hash)]
#[cfg_attr(test, derive(Default))]
pub struct TableCatalog {
    pub id: TableId,

    pub associated_source_id: Option<TableId>, // TODO: use SourceId

    pub name: String,

    /// All columns in this table.
    pub columns: Vec<ColumnCatalog>,

    /// Key used as materialize's storage key prefix, including MV order columns and stream_key.
    pub pk: Vec<ColumnOrder>,

    /// pk_indices of the corresponding materialize operator's output.
    pub stream_key: Vec<usize>,

    /// Type of the table. Used to distinguish user-created tables, materialized views, index
    /// tables, and internal tables.
    pub table_type: TableType,

    /// Distribution key column indices.
    pub distribution_key: Vec<usize>,

    /// The append-only attribute is derived from `StreamMaterialize` and `StreamTableScan` relies
    /// on this to derive an append-only stream plan.
    pub append_only: bool,

    /// Owner of the table.
    pub owner: UserId,

    /// Properties of the table. For example, `appendonly` or `retention_seconds`.
    pub properties: WithOptions,

    /// The fragment id of the `Materialize` operator for this table.
    pub fragment_id: FragmentId,

    /// An optional column index which is the vnode of each row computed by the table's consistent
    /// hash distribution.
    pub vnode_col_index: Option<usize>,

    /// An optional column index of row id. If the primary key is specified by users, this will be
    /// `None`.
    pub row_id_index: Option<usize>,

    /// The column indices which are stored in the state store's value with row-encoding. Currently
    /// is not supported yet and expected to be `[0..columns.len()]`.
    pub value_indices: Vec<usize>,

    /// The full `CREATE TABLE` or `CREATE MATERIALIZED VIEW` definition of the table.
    pub definition: String,

    /// The behavior of handling incoming pk conflict from source executor, we can overwrite or
    /// ignore conflict pk. For normal materialize executor and other executors, this field will be
    /// `No Check`.
    pub conflict_behavior: ConflictBehavior,

    pub read_prefix_len_hint: usize,

    /// Per-table catalog version, used by schema change. `None` for internal tables and tests.
    pub version: Option<TableVersion>,

    /// The column indices which could receive watermarks.
    pub watermark_columns: FixedBitSet,

    /// Optional field specifies the distribution key indices in pk.
    /// See https://github.com/risingwavelabs/risingwave/issues/8377 for more information.
    pub dist_key_in_pk: Vec<usize>,
}

#[derive(Copy, Clone, Debug, PartialEq, Eq, Hash)]
pub enum TableType {
    /// Tables created by `CREATE TABLE`.
    Table,
    /// Tables created by `CREATE MATERIALIZED VIEW`.
    MaterializedView,
    /// Tables serving as index for `TableType::Table` or `TableType::MaterializedView`.
    Index,
    /// Internal tables for executors.
    Internal,
}

#[cfg(test)]
impl Default for TableType {
    fn default() -> Self {
        Self::Table
    }
}

impl TableType {
    fn from_prost(prost: PbTableType) -> Self {
        match prost {
            PbTableType::Table => Self::Table,
            PbTableType::MaterializedView => Self::MaterializedView,
            PbTableType::Index => Self::Index,
            PbTableType::Internal => Self::Internal,
            PbTableType::Unspecified => unreachable!(),
        }
    }

    pub(crate) fn to_prost(self) -> PbTableType {
        match self {
            Self::Table => PbTableType::Table,
            Self::MaterializedView => PbTableType::MaterializedView,
            Self::Index => PbTableType::Index,
            Self::Internal => PbTableType::Internal,
        }
    }
}

/// The version of a table, used by schema change. See [`PbTableVersion`].
#[derive(Clone, Debug, PartialEq, Eq, Hash)]
pub struct TableVersion {
    pub version_id: TableVersionId,
    pub next_column_id: ColumnId,
}

impl TableVersion {
    /// Create an initial version for a table, with the given max column id.
    #[cfg(test)]
    pub fn new_initial_for_test(max_column_id: ColumnId) -> Self {
        use risingwave_common::catalog::INITIAL_TABLE_VERSION_ID;

        Self {
            version_id: INITIAL_TABLE_VERSION_ID,
            next_column_id: max_column_id.next(),
        }
    }

    pub fn from_prost(prost: PbTableVersion) -> Self {
        Self {
            version_id: prost.version,
            next_column_id: ColumnId::from(prost.next_column_id),
        }
    }

    pub fn to_prost(&self) -> PbTableVersion {
        PbTableVersion {
            version: self.version_id,
            next_column_id: self.next_column_id.into(),
        }
    }
}

impl TableCatalog {
    /// Get a reference to the table catalog's table id.
    pub fn id(&self) -> TableId {
        self.id
    }

    pub fn with_id(mut self, id: TableId) -> Self {
        self.id = id;
        self
    }

    pub fn conflict_behavior(&self) -> ConflictBehavior {
        self.conflict_behavior
    }

    pub fn table_type(&self) -> TableType {
        self.table_type
    }

    pub fn is_table(&self) -> bool {
        self.table_type == TableType::Table
    }

    pub fn is_internal_table(&self) -> bool {
        self.table_type == TableType::Internal
    }

    pub fn is_mview(&self) -> bool {
        self.table_type == TableType::MaterializedView
    }

    pub fn is_index(&self) -> bool {
        self.table_type == TableType::Index
    }

    /// Returns an error if `DROP` statements are used on the wrong type of table.
    #[must_use]
    pub fn bad_drop_error(&self) -> RwError {
        let msg = match self.table_type {
            TableType::MaterializedView => {
                "Use `DROP MATERIALIZED VIEW` to drop a materialized view."
            }
            TableType::Index => "Use `DROP INDEX` to drop an index.",
            TableType::Table => "Use `DROP TABLE` to drop a table.",
            TableType::Internal => "Internal tables cannot be dropped.",
        };

        ErrorCode::InvalidInputSyntax(msg.to_owned()).into()
    }

    /// Get the table catalog's associated source id.
    #[must_use]
    pub fn associated_source_id(&self) -> Option<TableId> {
        self.associated_source_id
    }

    pub fn has_associated_source(&self) -> bool {
        self.associated_source_id.is_some()
    }

    /// Get a reference to the table catalog's columns.
    pub fn columns(&self) -> &[ColumnCatalog] {
        &self.columns
    }

    /// Get a reference to the table catalog's pk desc.
    pub fn pk(&self) -> &[ColumnOrder] {
        self.pk.as_ref()
    }

    /// Get the column IDs of the primary key.
    pub fn pk_column_ids(&self) -> Vec<ColumnId> {
        self.pk
            .iter()
            .map(|x| self.columns[x.column_index].column_id())
            .collect()
    }

    /// Get a [`TableDesc`] of the table.
    pub fn table_desc(&self) -> TableDesc {
        use risingwave_common::catalog::TableOption;

        let table_options =
            TableOption::build_table_option(&self.properties.inner().clone().into_iter().collect());

        TableDesc {
            table_id: self.id,
            pk: self.pk.clone(),
            stream_key: self.stream_key.clone(),
            columns: self.columns.iter().map(|c| c.column_desc.clone()).collect(),
            distribution_key: self.distribution_key.clone(),
            append_only: self.append_only,
            retention_seconds: table_options
                .retention_seconds
                .unwrap_or(TABLE_OPTION_DUMMY_RETENTION_SECOND),
            value_indices: self.value_indices.clone(),
            read_prefix_len_hint: self.read_prefix_len_hint,
            watermark_columns: self.watermark_columns.clone(),
            versioned: self.version.is_some(),
        }
    }

    /// Get a reference to the table catalog's name.
    pub fn name(&self) -> &str {
        self.name.as_ref()
    }

    pub fn distribution_key(&self) -> &[usize] {
        self.distribution_key.as_ref()
    }

    pub fn to_internal_table_prost(&self) -> PbTable {
        use risingwave_common::catalog::{DatabaseId, SchemaId};
        self.to_prost(
            SchemaId::placeholder().schema_id,
            DatabaseId::placeholder().database_id,
        )
    }

    /// Returns the SQL statement that can be used to create this table.
    pub fn create_sql(&self) -> String {
        self.definition.clone()
    }

    /// Get a reference to the table catalog's version.
    pub fn version(&self) -> Option<&TableVersion> {
        self.version.as_ref()
    }

    /// Get the table's version id. Returns `None` if the table has no version field.
    pub fn version_id(&self) -> Option<TableVersionId> {
        self.version().map(|v| v.version_id)
    }

    pub fn to_prost(&self, schema_id: SchemaId, database_id: DatabaseId) -> PbTable {
        PbTable {
            id: self.id.table_id,
            schema_id,
            database_id,
            name: self.name.clone(),
            columns: self.columns().iter().map(|c| c.to_protobuf()).collect(),
            pk: self.pk.iter().map(|o| o.to_protobuf()).collect(),
            stream_key: self.stream_key.iter().map(|x| *x as _).collect(),
            dependent_relations: vec![],
            optional_associated_source_id: self
                .associated_source_id
                .map(|source_id| OptionalAssociatedSourceId::AssociatedSourceId(source_id.into())),
            table_type: self.table_type.to_prost() as i32,
            distribution_key: self
                .distribution_key
                .iter()
                .map(|k| *k as i32)
                .collect_vec(),
            append_only: self.append_only,
            owner: self.owner,
            properties: self.properties.inner().clone().into_iter().collect(),
            fragment_id: self.fragment_id,
            vnode_col_index: self.vnode_col_index.map(|i| i as _),
            row_id_index: self.row_id_index.map(|i| i as _),
            value_indices: self.value_indices.iter().map(|x| *x as _).collect(),
            definition: self.definition.clone(),
            read_prefix_len_hint: self.read_prefix_len_hint as u32,
            version: self.version.as_ref().map(TableVersion::to_prost),
            watermark_indices: self.watermark_columns.ones().map(|x| x as _).collect_vec(),
            dist_key_in_pk: self.dist_key_in_pk.iter().map(|x| *x as _).collect(),
            handle_pk_conflict_behavior: self.conflict_behavior.to_protobuf().into(),
        }
    }

    /// Get columns excluding hidden columns and generated golumns.
    pub fn columns_to_insert(&self) -> impl Iterator<Item = &ColumnCatalog> {
        self.columns
            .iter()
            .filter(|c| !c.is_hidden() && !c.is_generated())
    }

    pub fn generated_column_names(&self) -> impl Iterator<Item = &str> {
        self.columns
            .iter()
            .filter(|c| c.is_generated())
            .map(|c| c.name())
    }

    pub fn default_columns(&self) -> impl Iterator<Item = (usize, ExprImpl)> + '_ {
        self.columns
            .iter()
            .enumerate()
            .filter(|(_, c)| c.is_default())
            .map(|(i, c)| {
                if let GeneratedOrDefaultColumn::DefaultColumn(DefaultColumnDesc { expr }) =
                    c.column_desc.generated_or_default_column.clone().unwrap()
                {
                    (
                        i,
                        ExprImpl::from_expr_proto(&expr.unwrap())
                            .expect("expr in default columns corrupted"),
                    )
                } else {
                    unreachable!()
                }
            })
    }

    pub fn has_generated_column(&self) -> bool {
        self.columns.iter().any(|c| c.is_generated())
    }
}

impl From<PbTable> for TableCatalog {
    fn from(tb: PbTable) -> Self {
        let id = tb.id;
        let tb_conflict_behavior = tb.handle_pk_conflict_behavior();
        let table_type = tb.get_table_type().unwrap();
        let associated_source_id = tb.optional_associated_source_id.map(|id| match id {
            OptionalAssociatedSourceId::AssociatedSourceId(id) => id,
        });
        let name = tb.name.clone();
        let mut col_names = HashSet::new();
        let mut col_index: HashMap<i32, usize> = HashMap::new();

        let conflict_behavior = ConflictBehavior::from_protobuf(&tb_conflict_behavior);
        let columns: Vec<ColumnCatalog> = tb.columns.into_iter().map(ColumnCatalog::from).collect();
        for (idx, catalog) in columns.clone().into_iter().enumerate() {
            let col_name = catalog.name();
            if !col_names.insert(col_name.to_string()) {
                panic!("duplicated column name {} in table {} ", col_name, tb.name)
            }

            let col_id = catalog.column_desc.column_id.get_id();
            col_index.insert(col_id, idx);
        }

        let pk = tb.pk.iter().map(ColumnOrder::from_protobuf).collect();
        let mut watermark_columns = FixedBitSet::with_capacity(columns.len());
        for idx in &tb.watermark_indices {
            watermark_columns.insert(*idx as _);
        }

        Self {
            id: id.into(),
            associated_source_id: associated_source_id.map(Into::into),
            name,
            pk,
            columns,
            table_type: TableType::from_prost(table_type),
            distribution_key: tb
                .distribution_key
                .iter()
                .map(|k| *k as usize)
                .collect_vec(),
            stream_key: tb.stream_key.iter().map(|x| *x as _).collect(),
            append_only: tb.append_only,
            owner: tb.owner,
            properties: WithOptions::new(tb.properties),
            fragment_id: tb.fragment_id,
            vnode_col_index: tb.vnode_col_index.map(|x| x as usize),
            row_id_index: tb.row_id_index.map(|x| x as usize),
            value_indices: tb.value_indices.iter().map(|x| *x as _).collect(),
            definition: tb.definition,
            conflict_behavior,
            read_prefix_len_hint: tb.read_prefix_len_hint as usize,
            version: tb.version.map(TableVersion::from_prost),
            watermark_columns,
            dist_key_in_pk: tb.dist_key_in_pk.iter().map(|x| *x as _).collect(),
        }
    }
}

impl From<&PbTable> for TableCatalog {
    fn from(tb: &PbTable) -> Self {
        tb.clone().into()
    }
}

impl OwnedByUserCatalog for TableCatalog {
    fn owner(&self) -> UserId {
        self.owner
    }
}

#[cfg(test)]
mod tests {
    use std::collections::HashMap;

    use risingwave_common::catalog::{
        row_id_column_desc, ColumnCatalog, ColumnDesc, ColumnId, TableId,
    };
    use risingwave_common::constants::hummock::PROPERTIES_RETENTION_SECOND_KEY;
    use risingwave_common::test_prelude::*;
    use risingwave_common::types::*;
    use risingwave_common::util::sort_util::OrderType;
    use risingwave_pb::catalog::PbTable;
    use risingwave_pb::plan_common::{PbColumnCatalog, PbColumnDesc};

    use super::*;
    use crate::catalog::table_catalog::{TableCatalog, TableType};
    use crate::WithOptions;

    #[test]
    fn test_into_table_catalog() {
        let table: TableCatalog = PbTable {
            id: 0,
            schema_id: 0,
            database_id: 0,
            name: "test".to_string(),
            table_type: PbTableType::Table as i32,
            columns: vec![
                PbColumnCatalog {
                    column_desc: Some((&row_id_column_desc()).into()),
                    is_hidden: true,
                },
                PbColumnCatalog {
                    column_desc: Some(PbColumnDesc::new_struct(
                        "country",
                        1,
                        ".test.Country",
                        vec![
                            PbColumnDesc::new_atomic(DataType::Varchar.to_protobuf(), "address", 2),
                            PbColumnDesc::new_atomic(DataType::Varchar.to_protobuf(), "zipcode", 3),
                        ],
                    )),
                    is_hidden: false,
                },
            ],
            pk: vec![ColumnOrder::new(0, OrderType::ascending()).to_protobuf()],
            stream_key: vec![0],
            dependent_relations: vec![],
            distribution_key: vec![],
            optional_associated_source_id: OptionalAssociatedSourceId::AssociatedSourceId(233)
                .into(),
            append_only: false,
            owner: risingwave_common::catalog::DEFAULT_SUPER_USER_ID,
            properties: HashMap::from([(
                String::from(PROPERTIES_RETENTION_SECOND_KEY),
                String::from("300"),
            )]),
            fragment_id: 0,
            value_indices: vec![0],
            definition: "".into(),
            read_prefix_len_hint: 0,
            vnode_col_index: None,
            row_id_index: None,
            version: Some(PbTableVersion {
                version: 0,
                next_column_id: 2,
            }),
            watermark_indices: vec![],
            handle_pk_conflict_behavior: 3,
            dist_key_in_pk: vec![],
        }
        .into();

        assert_eq!(
            table,
            TableCatalog {
                id: TableId::new(0),
                associated_source_id: Some(TableId::new(233)),
                name: "test".to_string(),
                table_type: TableType::Table,
                columns: vec![
                    ColumnCatalog::row_id_column(),
                    ColumnCatalog {
                        column_desc: ColumnDesc {
                            data_type: DataType::new_struct(
                                vec![DataType::Varchar, DataType::Varchar],
                                vec!["address".to_string(), "zipcode".to_string()]
                            ),
                            column_id: ColumnId::new(1),
                            name: "country".to_string(),
                            field_descs: vec![
                                ColumnDesc::new_atomic(DataType::Varchar, "address", 2),
                                ColumnDesc::new_atomic(DataType::Varchar, "zipcode", 3),
                            ],
                            type_name: ".test.Country".to_string(),
<<<<<<< HEAD
                            generated_column: None,
                            is_from_key: false,
=======
                            generated_or_default_column: None,
>>>>>>> 445ca8e4
                        },
                        is_hidden: false
                    }
                ],
                stream_key: vec![0],
                pk: vec![ColumnOrder::new(0, OrderType::ascending())],
                distribution_key: vec![],
                append_only: false,
                owner: risingwave_common::catalog::DEFAULT_SUPER_USER_ID,
                properties: WithOptions::new(HashMap::from([(
                    String::from(PROPERTIES_RETENTION_SECOND_KEY),
                    String::from("300")
                )])),
                fragment_id: 0,
                vnode_col_index: None,
                row_id_index: None,
                value_indices: vec![0],
                definition: "".into(),
                conflict_behavior: ConflictBehavior::NoCheck,
                read_prefix_len_hint: 0,
                version: Some(TableVersion::new_initial_for_test(ColumnId::new(1))),
                watermark_columns: FixedBitSet::with_capacity(2),
                dist_key_in_pk: vec![],
            }
        );
        assert_eq!(table, TableCatalog::from(table.to_prost(0, 0)));
    }
}<|MERGE_RESOLUTION|>--- conflicted
+++ resolved
@@ -584,12 +584,8 @@
                                 ColumnDesc::new_atomic(DataType::Varchar, "zipcode", 3),
                             ],
                             type_name: ".test.Country".to_string(),
-<<<<<<< HEAD
-                            generated_column: None,
+                            generated_or_default_column: None,
                             is_from_key: false,
-=======
-                            generated_or_default_column: None,
->>>>>>> 445ca8e4
                         },
                         is_hidden: false
                     }
