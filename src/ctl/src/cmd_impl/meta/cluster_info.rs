// Copyright 2023 RisingWave Labs
//
// Licensed under the Apache License, Version 2.0 (the "License");
// you may not use this file except in compliance with the License.
// You may obtain a copy of the License at
//
//     http://www.apache.org/licenses/LICENSE-2.0
//
// Unless required by applicable law or agreed to in writing, software
// distributed under the License is distributed on an "AS IS" BASIS,
// WITHOUT WARRANTIES OR CONDITIONS OF ANY KIND, either express or implied.
// See the License for the specific language governing permissions and
// limitations under the License.

use std::collections::{BTreeMap, HashMap};

use comfy_table::{Attribute, Cell, Row, Table};
use itertools::Itertools;
use risingwave_common::util::addr::HostAddr;
use risingwave_connector::source::{SplitImpl, SplitMetaData};
use risingwave_pb::meta::table_fragments::State;
use risingwave_pb::meta::GetClusterInfoResponse;
use risingwave_pb::source::ConnectorSplits;
use risingwave_pb::stream_plan::FragmentTypeFlag;

use crate::CtlContext;

pub async fn get_cluster_info(context: &CtlContext) -> anyhow::Result<GetClusterInfoResponse> {
    let meta_client = context.meta_client().await?;
    let response = meta_client.get_cluster_info().await?;
    Ok(response)
}

pub async fn update_schedulability(
    context: &CtlContext,
<<<<<<< HEAD
    worker_id: u32,
    is_schedulable: bool,
) -> anyhow::Result<()> {
    let meta_client = context.meta_client().await?;
    meta_client
        .update_schedulability(worker_id, is_schedulable)
=======
    addr: HostAddress,
    is_unschedulable: bool,
) -> anyhow::Result<UpdateWorkerNodeSchedulabilityResponse> {
    let meta_client = context.meta_client().await?;
    let response = meta_client
        .update_schedulability(addr, is_unschedulable)
>>>>>>> 67804b03
        .await?;
    Ok(())
}

pub async fn source_split_info(context: &CtlContext) -> anyhow::Result<()> {
    let GetClusterInfoResponse {
        worker_nodes: _,
        source_infos: _,
        table_fragments,
        mut actor_splits,
        revision: _,
    } = get_cluster_info(context).await?;

    for table_fragment in &table_fragments {
        if table_fragment.actor_splits.is_empty() {
            continue;
        }

        println!("Table #{}", table_fragment.table_id);

        for fragment in table_fragment.fragments.values() {
            if fragment.fragment_type_mask & FragmentTypeFlag::Source as u32 == 0 {
                continue;
            }

            println!("\tFragment #{}", fragment.fragment_id);
            for actor in &fragment.actors {
                let ConnectorSplits { splits } = actor_splits.remove(&actor.actor_id).unwrap();
                let splits = splits
                    .iter()
                    .map(|split| SplitImpl::try_from(split).unwrap())
                    .map(|split| split.id())
                    .collect_vec();

                println!(
                    "\t\tActor #{} ({}): [{}]",
                    actor.actor_id,
                    splits.len(),
                    splits.join(",")
                );
            }
        }
    }

    Ok(())
}

pub async fn cluster_info(context: &CtlContext) -> anyhow::Result<()> {
    let GetClusterInfoResponse {
        worker_nodes,
        table_fragments,
        actor_splits: _,
        source_infos: _,
        revision,
    } = get_cluster_info(context).await?;

    // Fragment ID -> [Parallel Unit ID -> (Parallel Unit, Actor)]
    let mut fragments = BTreeMap::new();
    // Fragment ID -> Table Fragments' State
    let mut fragment_states = HashMap::new();

    for table_fragment in &table_fragments {
        for (&id, fragment) in &table_fragment.fragments {
            for actor in &fragment.actors {
                let parallel_unit = table_fragment
                    .actor_status
                    .get(&actor.actor_id)
                    .unwrap()
                    .get_parallel_unit()
                    .unwrap();
                fragments
                    .entry(id)
                    .or_insert_with(HashMap::new)
                    .insert(parallel_unit.id, (parallel_unit, actor));
            }
            fragment_states.insert(id, table_fragment.state());
        }
    }

    // Parallel Unit ID -> Worker Node
    let all_parallel_units: BTreeMap<_, _> = worker_nodes
        .iter()
        .flat_map(|worker_node| {
            worker_node
                .parallel_units
                .iter()
                .map(|parallel_unit| (parallel_unit.id, worker_node.clone()))
        })
        .collect();

    let mut table = Table::new();

    let cross_out_if_creating = |cell: Cell, fid: u32| -> Cell {
        match fragment_states[&fid] {
            State::Unspecified => unreachable!(),
            State::Creating => cell.add_attribute(Attribute::CrossedOut),
            State::Created | State::Initial => cell,
        }
    };

    // Compute Node, Parallel Unit, Frag 1, Frag 2, ..., Frag N
    table.set_header({
        let mut row = Row::new();
        row.add_cell("Compute Node".into());
        row.add_cell("Parallel Unit".into());
        for &fid in fragments.keys() {
            let cell = Cell::new(format!("Frag {fid}"));
            let cell = cross_out_if_creating(cell, fid);
            row.add_cell(cell);
        }
        row
    });

    let mut last_worker_id = None;
    for (pu, worker) in all_parallel_units {
        // Compute Node, Parallel Unit, Actor 1, Actor 11, -, ..., Actor N
        let mut row = Row::new();
        row.add_cell(if last_worker_id == Some(worker.id) {
            "".into()
        } else {
            last_worker_id = Some(worker.id);
            let cordoned = if !worker.get_property().map_or(true, |p| p.is_schedulable) {
                " (cordoned)"
            } else {
                ""
            };
            Cell::new(format!(
                "{}@{}{}",
                worker.id,
                HostAddr::from(worker.get_host().unwrap()),
                cordoned,
            ))
            .add_attribute(Attribute::Bold)
        });
        row.add_cell(pu.into());
        for (&fid, f) in &fragments {
            let cell = if let Some((_pu, actor)) = f.get(&pu) {
                actor.actor_id.into()
            } else {
                "-".into()
            };
            let cell = cross_out_if_creating(cell, fid);
            row.add_cell(cell);
        }
        table.add_row(row);
    }

    println!("{table}");
    println!("Revision: {}", revision);

    Ok(())
}<|MERGE_RESOLUTION|>--- conflicted
+++ resolved
@@ -33,21 +33,12 @@
 
 pub async fn update_schedulability(
     context: &CtlContext,
-<<<<<<< HEAD
     worker_id: u32,
-    is_schedulable: bool,
+    is_unschedulable: bool,
 ) -> anyhow::Result<()> {
     let meta_client = context.meta_client().await?;
     meta_client
-        .update_schedulability(worker_id, is_schedulable)
-=======
-    addr: HostAddress,
-    is_unschedulable: bool,
-) -> anyhow::Result<UpdateWorkerNodeSchedulabilityResponse> {
-    let meta_client = context.meta_client().await?;
-    let response = meta_client
-        .update_schedulability(addr, is_unschedulable)
->>>>>>> 67804b03
+        .update_schedulability(worker_id, is_unschedulable)
         .await?;
     Ok(())
 }
@@ -169,7 +160,7 @@
             "".into()
         } else {
             last_worker_id = Some(worker.id);
-            let cordoned = if !worker.get_property().map_or(true, |p| p.is_schedulable) {
+            let cordoned = if !worker.get_property().map_or(true, |p| p.is_unschedulable) {
                 " (cordoned)"
             } else {
                 ""
