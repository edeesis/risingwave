--- conflicted
+++ resolved
@@ -834,8 +834,11 @@
                     }
                 },
 
-<<<<<<< HEAD
                 Ok(ParseResult::SchemaChange(schema_change)) => {
+                    if schema_change.is_empty() {
+                        continue;
+                    }
+
                     let (oneshot_tx, oneshot_rx) = tokio::sync::oneshot::channel();
                     // we bubble up the schema change event to the source executor via channel,
                     // and wait for the source executor to finish the schema change process before
@@ -851,10 +854,6 @@
                             }
                         }
                     }
-=======
-                Ok(ParseResult::SchemaChange(_)) => {
-                    // TODO
->>>>>>> c09d2647
                 }
             }
         }
