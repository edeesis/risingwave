--- conflicted
+++ resolved
@@ -84,11 +84,6 @@
 ] }
 nexmark = { version = "0.2", features = ["serde"] }
 num-bigint = "0.4"
-<<<<<<< HEAD
-opendal = "0.44.2"
-parking_lot = "0.12"
-parquet = "50.0.0"
-=======
 opendal = { version = "0.47", features = [
     "executors-tokio",
     "services-fs",
@@ -98,8 +93,7 @@
 ] }
 openssl = "0.10"
 parking_lot = { workspace = true }
-parquet = { workspace = true }
->>>>>>> 5cebcad5
+parquet = { version = "52", features = ["async"]}
 paste = "1"
 pg_bigdecimal = { git = "https://github.com/risingwavelabs/rust-pg_bigdecimal", rev = "0b7893d88894ca082b4525f94f812da034486f7c" }
 postgres-openssl = "0.5.0"
