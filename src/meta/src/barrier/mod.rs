--- conflicted
+++ resolved
@@ -304,50 +304,6 @@
     ) {
         let timer = self.context.metrics.barrier_latency.start_timer();
 
-<<<<<<< HEAD
-        let mut newly_finished_table_ids = HashSet::new();
-
-        for (table_id, creating_streaming_job) in &mut self.creating_streaming_job_controls {
-            match creating_streaming_job.status {
-                CreatingStreamingJobStatus::ConsumingSnapshot { .. }
-                | CreatingStreamingJobStatus::ConsumingLogStore { .. } => {}
-                CreatingStreamingJobStatus::Finishing(prev_epoch) => {
-                    if command_ctx.kind.is_checkpoint()
-                        && prev_epoch != command_ctx.prev_epoch.value().0
-                    {
-                        // skip the job that has just marked as Finishing
-                        newly_finished_table_ids.insert(*table_id);
-                        creating_streaming_job.status =
-                            CreatingStreamingJobStatus::Finished(command_ctx.prev_epoch.value().0);
-                    }
-                }
-                CreatingStreamingJobStatus::Finished(_) => {}
-            }
-        }
-
-        let mut finished_table_ids = HashMap::new();
-        let mut finishing_table_ids = HashSet::new();
-        for table_id in newly_finished_table_ids {
-            let streaming_job = self
-                .creating_streaming_job_controls
-                .get_mut(&table_id)
-                .expect("should exist");
-            assert_matches!(&streaming_job.status, CreatingStreamingJobStatus::Finished(finished_epoch) if *finished_epoch == command_ctx.prev_epoch.value().0);
-            if streaming_job.all_completed() {
-                finished_table_ids.insert(
-                    table_id,
-                    self.creating_streaming_job_controls
-                        .remove(&table_id)
-                        .expect("should exist")
-                        .info,
-                );
-            } else {
-                finishing_table_ids.insert(table_id);
-            }
-        }
-
-=======
->>>>>>> 99438325
         if let Some((_, node)) = self.command_ctx_queue.last_key_value() {
             assert_eq!(
                 command_ctx.prev_epoch.value(),
@@ -400,47 +356,10 @@
             }
         } else {
             let creating_table_id = TableId::new(resp.partial_graph_id);
-<<<<<<< HEAD
             self.creating_streaming_job_controls
                 .get_mut(&creating_table_id)
                 .expect("should exist")
-                .collect(prev_epoch, worker_id, resp)
-=======
-            if let Some((epochs_to_notify, is_finished)) = self
-                .creating_streaming_job_controls
-                .get_mut(&creating_table_id)
-                .expect("should exist")
-                .collect(prev_epoch, worker_id, resp)
-            {
-                let finished_epoch = if is_finished {
-                    Some(*epochs_to_notify.last().expect("non-empty"))
-                } else {
-                    None
-                };
-                for epoch in epochs_to_notify {
-                    let state = &mut self
-                        .command_ctx_queue
-                        .get_mut(&epoch)
-                        .expect("should exist")
-                        .state;
-                    assert!(state.creating_jobs_to_wait.remove(&creating_table_id));
-                }
-                if let Some(finished_epoch) = finished_epoch {
-                    let creating_streaming_job = self
-                        .creating_streaming_job_controls
-                        .remove(&creating_table_id)
-                        .expect("should exist");
-                    let state = &mut self
-                        .command_ctx_queue
-                        .get_mut(&finished_epoch)
-                        .expect("should exist")
-                        .state;
-                    state
-                        .finished_table_ids
-                        .insert(creating_table_id, creating_streaming_job);
-                }
-            }
->>>>>>> 99438325
+                .collect(prev_epoch, worker_id, resp);
         }
     }
 
@@ -605,13 +524,9 @@
 
     creating_jobs_to_wait: HashSet<TableId>,
 
-<<<<<<< HEAD
     finished_table_ids: HashMap<TableId, CreateStreamingJobCommandInfo>,
-=======
-    finished_table_ids: HashMap<TableId, CreatingStreamingJobControl>,
 
     table_ids_to_commit: HashSet<TableId>,
->>>>>>> 99438325
 }
 
 impl BarrierEpochState {
@@ -1073,8 +988,7 @@
 
         send_latency_timer.observe_duration();
 
-        let mut table_ids_to_commit: HashSet<_> =
-            pre_applied_graph_info.existing_table_ids().collect();
+        let table_ids_to_commit: HashSet<_> = pre_applied_graph_info.existing_table_ids().collect();
 
         let mut all_snapshot_backfilling_actors: HashMap<_, Vec<_>> = HashMap::new();
         let mut jobs_to_wait = HashSet::new();
@@ -1098,13 +1012,6 @@
             {
                 jobs_to_wait.insert(*table_id);
                 if let Some(graph_to_finish) = wait_job {
-                    for table_id in graph_to_finish
-                        .fragment_infos
-                        .values()
-                        .flat_map(|info| info.state_table_ids.iter())
-                    {
-                        assert!(table_ids_to_commit.insert(*table_id));
-                    }
                     self.state.inflight_graph_info.extend(graph_to_finish);
                 }
             }
@@ -1242,7 +1149,7 @@
             new_table_fragment_info,
             change_log_delta: Default::default(),
             committed_epoch: epoch,
-            tables_to_commit: tables_to_commit.clone(),
+            tables_to_commit,
             is_visible_table_committed_epoch: false,
         };
         self.hummock_manager.commit_epoch(info).await?;
@@ -1269,15 +1176,7 @@
             ..
         } = node;
         assert!(state.node_to_collect.is_empty());
-<<<<<<< HEAD
-        assert!(state.finishing_table_ids.is_empty());
-=======
         assert!(state.creating_jobs_to_wait.is_empty());
-        assert!(state
-            .finished_table_ids
-            .values()
-            .all(|job| job.is_finished()));
->>>>>>> 99438325
         let wait_commit_timer = self.metrics.barrier_wait_commit_latency.start_timer();
         if !state.finished_table_ids.is_empty() {
             assert!(command_ctx.kind.is_checkpoint());
@@ -1290,7 +1189,12 @@
         }));
 
         let result = self
-            .update_snapshot(&command_ctx, state.resps, backfill_progress)
+            .update_snapshot(
+                &command_ctx,
+                state.table_ids_to_commit,
+                state.resps,
+                backfill_progress,
+            )
             .await;
 
         let version_stats = match result {
@@ -1322,6 +1226,7 @@
     async fn update_snapshot(
         &self,
         command_ctx: &CommandContext,
+        tables_to_commit: HashSet<TableId>,
         resps: Vec<BarrierCompleteResponse>,
         backfill_progress: HashMap<TableId, (u64, HashSet<TableId>)>,
     ) -> MetaResult<Option<HummockVersionStats>> {
@@ -1343,6 +1248,7 @@
                             command_ctx,
                             epochs,
                             backfill_progress,
+                            tables_to_commit,
                         );
                         new_snapshot = self.hummock_manager.commit_epoch(commit_info).await?;
                     }
@@ -1499,7 +1405,17 @@
                 };
             } else {
                 for (table_id, job) in &mut self.creating_streaming_job_controls {
-                    if let Some((epoch, resps, is_first_time)) = job.start_completing() {
+                    let (upstream_epochs_to_notify, commit_info) = job.start_completing();
+                    for upstream_epoch in upstream_epochs_to_notify {
+                        assert!(self
+                            .command_ctx_queue
+                            .get_mut(&upstream_epoch)
+                            .expect("should exist")
+                            .state
+                            .creating_jobs_to_wait
+                            .remove(table_id));
+                    }
+                    if let Some((epoch, resps, is_first_time)) = commit_info {
                         let tables_to_commit = job
                             .info
                             .table_fragments
@@ -1576,26 +1492,34 @@
                     CompletingCommand::None
                 };
                 self.completing_command = next_completing_command_status;
-                if let Some(finished_epoch) = self
+                if let Some((upstream_epoch, is_finished)) = self
                     .creating_streaming_job_controls
                     .get_mut(&table_id)
                     .expect("should exist")
                     .ack_completed(epoch)
                 {
-                    debug!(finished_epoch, ?table_id, "finish creating job");
-                    let creating_streaming_job = self
-                        .creating_streaming_job_controls
-                        .remove(&table_id)
-                        .expect("should exist");
                     let state = &mut self
                         .command_ctx_queue
-                        .get_mut(&finished_epoch)
+                        .get_mut(&upstream_epoch)
                         .expect("should exist")
                         .state;
-                    assert!(state.finishing_table_ids.remove(&table_id));
-                    state
-                        .finished_table_ids
-                        .insert(table_id, creating_streaming_job.info);
+                    assert!(state.creating_jobs_to_wait.remove(&table_id));
+                    if is_finished {
+                        debug!(epoch, ?table_id, "finish creating job");
+                        let creating_streaming_job = self
+                            .creating_streaming_job_controls
+                            .remove(&table_id)
+                            .expect("should exist");
+                        assert!(creating_streaming_job.is_finished());
+                        assert!(self
+                            .command_ctx_queue
+                            .get_mut(&upstream_epoch)
+                            .expect("should exist")
+                            .state
+                            .finished_table_ids
+                            .insert(table_id, creating_streaming_job.info)
+                            .is_none());
+                    }
                 }
                 join_result.map(|_| None)
             }
@@ -1715,44 +1639,6 @@
     let mut table_watermarks = Vec::with_capacity(resps.len());
     let mut old_value_ssts = Vec::with_capacity(resps.len());
 
-<<<<<<< HEAD
-=======
-    let batch_commit_creating_job_ssts = state
-        .finished_table_ids
-        .into_values()
-        .map(|job| BatchCommitForNewCg {
-            table_ids: job
-                .info
-                .table_fragments
-                .all_table_ids()
-                .map(TableId::new)
-                .collect(),
-            epoch_to_ssts: job
-                .into_epoch_ssts()
-                .into_iter()
-                .map(|(epoch, resps)| {
-                    (
-                        epoch,
-                        resps
-                            .into_iter()
-                            .flat_map(|resp| {
-                                resp.synced_sstables
-                                    .into_iter()
-                                    .map(|sst| LocalSstableInfo {
-                                        sst_info: sst.sst.unwrap().into(),
-                                        table_stats: from_prost_table_stats_map(
-                                            sst.table_stats_map,
-                                        ),
-                                    })
-                            })
-                            .collect(),
-                    )
-                })
-                .collect(),
-        })
-        .collect();
-
->>>>>>> 99438325
     for resp in resps {
         let ssts_iter = resp.synced_sstables.into_iter().map(|grouped| {
             let sst_info = grouped.sst.expect("field not None");
@@ -1792,6 +1678,7 @@
     command_ctx: &CommandContext,
     epochs: &Vec<u64>,
     backfill_progress: HashMap<TableId, (u64, HashSet<TableId>)>,
+    tables_to_commit: HashSet<TableId>,
 ) -> CommitEpochInfo {
     let (sst_to_context, synced_ssts, new_table_watermarks, old_value_ssts) =
         collect_resp_info(resps);
@@ -1857,17 +1744,9 @@
         new_table_watermarks,
         sst_to_context,
         new_table_fragment_info,
-<<<<<<< HEAD
         change_log_delta: table_new_change_log,
         committed_epoch: epoch,
-        tables_to_commit: command_ctx.table_ids_to_commit.clone(),
+        tables_to_commit,
         is_visible_table_committed_epoch: true,
     }
-=======
-        table_new_change_log,
-        BTreeMap::from_iter([(epoch, state.table_ids_to_commit)]),
-        epoch,
-        batch_commit_creating_job_ssts,
-    )
->>>>>>> 99438325
 }