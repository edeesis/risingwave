// Copyright 2024 RisingWave Labs
//
// Licensed under the Apache License, Version 2.0 (the "License");
// you may not use this file except in compliance with the License.
// You may obtain a copy of the License at
//
//     http://www.apache.org/licenses/LICENSE-2.0
//
// Unless required by applicable law or agreed to in writing, software
// distributed under the License is distributed on an "AS IS" BASIS,
// WITHOUT WARRANTIES OR CONDITIONS OF ANY KIND, either express or implied.
// See the License for the specific language governing permissions and
// limitations under the License.

use std::collections::{HashMap, HashSet};
use std::sync::Arc;

use futures::future::try_join_all;
use itertools::Itertools;
use risingwave_common::bitmap::Bitmap;
use risingwave_common::catalog::TableId;
use risingwave_common::hash::ActorMapping;
use risingwave_common::types::Timestamptz;
use risingwave_common::util::epoch::Epoch;
use risingwave_connector::source::SplitImpl;
use risingwave_hummock_sdk::HummockEpoch;
use risingwave_pb::catalog::{CreateType, Table};
use risingwave_pb::meta::table_fragments::PbActorStatus;
use risingwave_pb::meta::PausedReason;
use risingwave_pb::source::{ConnectorSplit, ConnectorSplits};
use risingwave_pb::stream_plan::barrier::BarrierKind as PbBarrierKind;
use risingwave_pb::stream_plan::barrier_mutation::Mutation;
use risingwave_pb::stream_plan::throttle_mutation::RateLimit;
use risingwave_pb::stream_plan::update_mutation::*;
use risingwave_pb::stream_plan::{
    AddMutation, BarrierMutation, CombinedMutation, CreateSubscriptionMutation, Dispatcher,
    Dispatchers, DropSubscriptionMutation, PauseMutation, ResumeMutation,
    SourceChangeSplitMutation, StopMutation, StreamActor, ThrottleMutation, UpdateMutation,
};
use risingwave_pb::stream_service::WaitEpochCommitRequest;
use thiserror_ext::AsReport;
use tracing::warn;

use super::info::{
    CommandActorChanges, CommandFragmentChanges, CommandNewFragmentInfo, InflightActorInfo,
};
use super::trace::TracedEpoch;
use crate::barrier::GlobalBarrierManagerContext;
use crate::manager::{DdlType, MetadataManager, StreamingJob, WorkerId};
use crate::model::{ActorId, DispatcherId, FragmentId, TableFragments, TableParallelism};
use crate::stream::{build_actor_connector_splits, SplitAssignment, ThrottleConfig};
use crate::MetaResult;

/// [`Reschedule`] is for the [`Command::RescheduleFragment`], which is used for rescheduling actors
/// in some fragment, like scaling or migrating.
#[derive(Debug, Clone)]
pub struct Reschedule {
    /// Added actors in this fragment.
    pub added_actors: HashMap<WorkerId, Vec<ActorId>>,

    /// Removed actors in this fragment.
    pub removed_actors: Vec<ActorId>,

    /// Vnode bitmap updates for some actors in this fragment.
    pub vnode_bitmap_updates: HashMap<ActorId, Bitmap>,

    /// The upstream fragments of this fragment, and the dispatchers that should be updated.
    pub upstream_fragment_dispatcher_ids: Vec<(FragmentId, DispatcherId)>,
    /// New hash mapping of the upstream dispatcher to be updated.
    ///
    /// This field exists only when there's upstream fragment and the current fragment is
    /// hash-sharded.
    pub upstream_dispatcher_mapping: Option<ActorMapping>,

    /// The downstream fragments of this fragment.
    pub downstream_fragment_ids: Vec<FragmentId>,

    /// Reassigned splits for source actors
    pub actor_splits: HashMap<ActorId, Vec<SplitImpl>>,

    /// Whether this fragment is injectable. The injectable means whether the fragment contains
    /// any executors that are able to receive barrier.
    pub injectable: bool,

    pub newly_created_actors: Vec<(StreamActor, PbActorStatus)>,
}

/// Replacing an old table with a new one. All actors in the table job will be rebuilt.
/// Used for `ALTER TABLE` ([`Command::ReplaceTable`]) and sink into table ([`Command::CreateStreamingJob`]).
#[derive(Debug, Clone)]
pub struct ReplaceTablePlan {
    pub old_table_fragments: TableFragments,
    pub new_table_fragments: TableFragments,
    pub merge_updates: Vec<MergeUpdate>,
    pub dispatchers: HashMap<ActorId, Vec<Dispatcher>>,
    /// For a table with connector, the `SourceExecutor` actor will also be rebuilt with new actor ids.
    /// We need to reassign splits for it.
    ///
    /// Note that there's no `SourceBackfillExecutor` involved for table with connector, so we don't need to worry about
    /// `backfill_splits`.
    pub init_split_assignment: SplitAssignment,
    /// The `StreamingJob` info of the table to be replaced. Must be `StreamingJob::Table`
    pub streaming_job: StreamingJob,
    /// The temporary dummy table fragments id of new table fragment
    pub dummy_id: u32,
}

impl ReplaceTablePlan {
    fn actor_changes(&self) -> CommandActorChanges {
        let mut fragment_changes = HashMap::new();
        for fragment in self.new_table_fragments.fragments.values() {
            let fragment_change = CommandFragmentChanges::NewFragment(CommandNewFragmentInfo {
                new_actors: fragment
                    .actors
                    .iter()
                    .map(|actor| {
                        (
                            actor.actor_id,
                            self.new_table_fragments
                                .actor_status
                                .get(&actor.actor_id)
                                .expect("should exist")
                                .worker_id(),
                        )
                    })
                    .collect(),
                table_ids: fragment
                    .state_table_ids
                    .iter()
                    .map(|table_id| TableId::new(*table_id))
                    .collect(),
                is_injectable: TableFragments::is_injectable(fragment.fragment_type_mask),
            });
            assert!(fragment_changes
                .insert(fragment.fragment_id, fragment_change)
                .is_none());
        }
        for fragment in self.old_table_fragments.fragments.values() {
            assert!(fragment_changes
                .insert(fragment.fragment_id, CommandFragmentChanges::RemoveFragment)
                .is_none());
        }
        CommandActorChanges { fragment_changes }
    }
}

#[derive(Debug, Clone)]
pub struct CreateStreamingJobCommandInfo {
    pub table_fragments: TableFragments,
    /// Refer to the doc on [`MetadataManager::get_upstream_root_fragments`] for the meaning of "root".
    pub upstream_root_actors: HashMap<TableId, Vec<ActorId>>,
    pub dispatchers: HashMap<ActorId, Vec<Dispatcher>>,
    pub init_split_assignment: SplitAssignment,
    pub definition: String,
    pub ddl_type: DdlType,
    pub create_type: CreateType,
    pub streaming_job: StreamingJob,
    pub internal_tables: Vec<Table>,
}

impl CreateStreamingJobCommandInfo {
    fn new_fragment_info(&self) -> impl Iterator<Item = (FragmentId, CommandNewFragmentInfo)> + '_ {
        self.table_fragments.fragments.values().map(|fragment| {
            (
                fragment.fragment_id,
                CommandNewFragmentInfo {
                    new_actors: fragment
                        .actors
                        .iter()
                        .map(|actor| {
                            (
                                actor.actor_id,
                                self.table_fragments
                                    .actor_status
                                    .get(&actor.actor_id)
                                    .expect("should exist")
                                    .worker_id(),
                            )
                        })
                        .collect(),
                    table_ids: fragment
                        .state_table_ids
                        .iter()
                        .map(|table_id| TableId::new(*table_id))
                        .collect(),
                    is_injectable: TableFragments::is_injectable(fragment.fragment_type_mask),
                },
            )
        })
    }
}

/// [`Command`] is the input of [`crate::barrier::GlobalBarrierManager`]. For different commands,
/// it will build different barriers to send, and may do different stuffs after the barrier is
/// collected.
#[derive(Debug, Clone, strum::Display)]
pub enum Command {
    /// `Plain` command generates a barrier with the mutation it carries.
    ///
    /// Barriers from all actors marked as `Created` state will be collected.
    /// After the barrier is collected, it does nothing.
    Plain(Option<Mutation>),

    /// `Pause` command generates a `Pause` barrier with the provided [`PausedReason`] **only if**
    /// the cluster is not already paused. Otherwise, a barrier with no mutation will be generated.
    Pause(PausedReason),

    /// `Resume` command generates a `Resume` barrier with the provided [`PausedReason`] **only
    /// if** the cluster is paused with the same reason. Otherwise, a barrier with no mutation
    /// will be generated.
    Resume(PausedReason),

    /// `DropStreamingJobs` command generates a `Stop` barrier to stop the given
    /// [`Vec<ActorId>`]. The catalog has ensured that these streaming jobs are safe to be
    /// dropped by reference counts before.
    ///
    /// Barriers from the actors to be dropped will STILL be collected.
    /// After the barrier is collected, it notifies the local stream manager of compute nodes to
    /// drop actors, and then delete the table fragments info from meta store.
    DropStreamingJobs {
        actors: Vec<ActorId>,
        unregistered_state_table_ids: HashSet<TableId>,
        unregistered_fragment_ids: HashSet<FragmentId>,
    },

    /// `CreateStreamingJob` command generates a `Add` barrier by given info.
    ///
    /// Barriers from the actors to be created, which is marked as `Inactive` at first, will STILL
    /// be collected since the barrier should be passthrough.
    ///
    /// After the barrier is collected, these newly created actors will be marked as `Running`. And
    /// it adds the table fragments info to meta store. However, the creating progress will **last
    /// for a while** until the `finish` channel is signaled, then the state of `TableFragments`
    /// will be set to `Created`.
    CreateStreamingJob {
        info: CreateStreamingJobCommandInfo,
        /// This is for create SINK into table.
        replace_table: Option<ReplaceTablePlan>,
    },
    /// `CancelStreamingJob` command generates a `Stop` barrier including the actors of the given
    /// table fragment.
    ///
    /// The collecting and cleaning part works exactly the same as `DropStreamingJobs` command.
    CancelStreamingJob(TableFragments),

    /// `Reschedule` command generates a `Update` barrier by the [`Reschedule`] of each fragment.
    /// Mainly used for scaling and migration.
    ///
    /// Barriers from which actors should be collected, and the post behavior of this command are
    /// very similar to `Create` and `Drop` commands, for added and removed actors, respectively.
    RescheduleFragment {
        reschedules: HashMap<FragmentId, Reschedule>,
        table_parallelism: HashMap<TableId, TableParallelism>,
        // should contain the actor ids in upstream and downstream fragment of `reschedules`
        fragment_actors: HashMap<FragmentId, HashSet<ActorId>>,
    },

    /// `ReplaceTable` command generates a `Update` barrier with the given `merge_updates`. This is
    /// essentially switching the downstream of the old table fragments to the new ones, and
    /// dropping the old table fragments. Used for table schema change.
    ///
    /// This can be treated as a special case of `RescheduleFragment`, while the upstream fragment
    /// of the Merge executors are changed additionally.
    ReplaceTable(ReplaceTablePlan),

    /// `SourceSplitAssignment` generates a `Splits` barrier for pushing initialized splits or
    /// changed splits.
    SourceSplitAssignment(SplitAssignment),

    /// `Throttle` command generates a `Throttle` barrier with the given throttle config to change
    /// the `rate_limit` of `FlowControl` Executor after `StreamScan` or Source.
    Throttle(ThrottleConfig),

    /// `CreateSubscription` command generates a `CreateSubscriptionMutation` to notify
    /// materialize executor to start storing old value for subscription.
    CreateSubscription {
        subscription_id: u32,
        upstream_mv_table_id: TableId,
        retention_second: u64,
    },

    /// `DropSubscription` command generates a `DropSubscriptionMutation` to notify
    /// materialize executor to stop storing old value when there is no
    /// subscription depending on it.
    DropSubscription {
        subscription_id: u32,
        upstream_mv_table_id: TableId,
    },
}

impl Command {
    pub fn barrier() -> Self {
        Self::Plain(None)
    }

    pub fn pause(reason: PausedReason) -> Self {
        Self::Pause(reason)
    }

    pub fn resume(reason: PausedReason) -> Self {
        Self::Resume(reason)
    }

    pub fn actor_changes(&self) -> Option<CommandActorChanges> {
        match self {
            Command::Plain(_) => None,
            Command::Pause(_) => None,
            Command::Resume(_) => None,
            Command::DropStreamingJobs {
                unregistered_fragment_ids,
                ..
            } => Some(CommandActorChanges {
                fragment_changes: unregistered_fragment_ids
                    .iter()
                    .map(|fragment_id| (*fragment_id, CommandFragmentChanges::RemoveFragment))
                    .collect(),
            }),
            Command::CreateStreamingJob {
                info,
                replace_table,
            } => {
                let fragment_changes = info
                    .new_fragment_info()
                    .map(|(fragment_id, info)| {
                        (fragment_id, CommandFragmentChanges::NewFragment(info))
                    })
                    .collect();
                let mut changes = CommandActorChanges { fragment_changes };

                if let Some(plan) = replace_table {
                    let extra_change = plan.actor_changes();
                    changes.extend(extra_change);
                }

                Some(changes)
            }
            Command::CancelStreamingJob(table_fragments) => Some(CommandActorChanges {
                fragment_changes: table_fragments
                    .fragments
                    .values()
                    .map(|fragment| (fragment.fragment_id, CommandFragmentChanges::RemoveFragment))
                    .collect(),
            }),
            Command::RescheduleFragment { reschedules, .. } => Some(CommandActorChanges {
                fragment_changes: reschedules
                    .iter()
                    .map(|(fragment_id, reschedule)| {
                        (
                            *fragment_id,
                            CommandFragmentChanges::Reschedule {
                                new_actors: reschedule
                                    .added_actors
                                    .iter()
                                    .flat_map(|(node_id, actors)| {
                                        actors.iter().map(|actor_id| (*actor_id, *node_id))
                                    })
                                    .collect(),
                                to_remove: reschedule.removed_actors.iter().cloned().collect(),
                            },
                        )
                    })
                    .collect(),
            }),
            Command::ReplaceTable(plan) => Some(plan.actor_changes()),
            Command::SourceSplitAssignment(_) => None,
            Command::Throttle(_) => None,
            Command::CreateSubscription { .. } => None,
            Command::DropSubscription { .. } => None,
        }
    }

    /// If we need to send a barrier to modify actor configuration, we will pause the barrier
    /// injection. return true.
    pub fn should_pause_inject_barrier(&self) -> bool {
        // Note: the meaning for `Pause` is not pausing the periodic barrier injection, but for
        // pausing the sources on compute nodes. However, when `Pause` is used for configuration
        // change like scaling and migration, it must pause the concurrent checkpoint to ensure the
        // previous checkpoint has been done.
        matches!(self, Self::Pause(PausedReason::ConfigChange))
    }

    pub fn need_checkpoint(&self) -> bool {
        // todo! Reviewing the flow of different command to reduce the amount of checkpoint
        !matches!(self, Command::Plain(None) | Command::Resume(_))
    }
}

#[derive(Debug)]
pub enum BarrierKind {
    Initial,
    Barrier,
    /// Hold a list of previous non-checkpoint prev-epoch + current prev-epoch
    Checkpoint(Vec<u64>),
}

impl BarrierKind {
    pub fn to_protobuf(&self) -> PbBarrierKind {
        match self {
            BarrierKind::Initial => PbBarrierKind::Initial,
            BarrierKind::Barrier => PbBarrierKind::Barrier,
            BarrierKind::Checkpoint(_) => PbBarrierKind::Checkpoint,
        }
    }

    pub fn is_checkpoint(&self) -> bool {
        matches!(self, BarrierKind::Checkpoint(_))
    }

    pub fn is_initial(&self) -> bool {
        matches!(self, BarrierKind::Initial)
    }

    pub fn as_str_name(&self) -> &'static str {
        match self {
            BarrierKind::Initial => "Initial",
            BarrierKind::Barrier => "Barrier",
            BarrierKind::Checkpoint(_) => "Checkpoint",
        }
    }
}

/// [`CommandContext`] is used for generating barrier and doing post stuffs according to the given
/// [`Command`].
pub struct CommandContext {
    /// Resolved info in this barrier loop.
    pub info: Arc<InflightActorInfo>,

    pub prev_epoch: TracedEpoch,
    pub curr_epoch: TracedEpoch,

    pub current_paused_reason: Option<PausedReason>,

    pub command: Command,

    pub kind: BarrierKind,

    barrier_manager_context: GlobalBarrierManagerContext,

    /// The tracing span of this command.
    ///
    /// Differs from [`TracedEpoch`], this span focuses on the lifetime of the corresponding
    /// barrier, including the process of waiting for the barrier to be sent, flowing through the
    /// stream graph on compute nodes, and finishing its `post_collect` stuffs.
    pub _span: tracing::Span,
}

impl CommandContext {
    #[allow(clippy::too_many_arguments)]
    pub(super) fn new(
        info: InflightActorInfo,
        prev_epoch: TracedEpoch,
        curr_epoch: TracedEpoch,
        current_paused_reason: Option<PausedReason>,
        command: Command,
        kind: BarrierKind,
        barrier_manager_context: GlobalBarrierManagerContext,
        span: tracing::Span,
    ) -> Self {
        Self {
            info: Arc::new(info),
            prev_epoch,
            curr_epoch,
            current_paused_reason,
            command,
            kind,
            barrier_manager_context,
            _span: span,
        }
    }
}

impl CommandContext {
    /// Generate a mutation for the given command.
    pub fn to_mutation(&self) -> Option<Mutation> {
        let mutation =
            match &self.command {
                Command::Plain(mutation) => mutation.clone(),

                Command::Pause(_) => {
                    // Only pause when the cluster is not already paused.
                    if self.current_paused_reason.is_none() {
                        Some(Mutation::Pause(PauseMutation {}))
                    } else {
                        None
                    }
                }

                Command::Resume(reason) => {
                    // Only resume when the cluster is paused with the same reason.
                    if self.current_paused_reason == Some(*reason) {
                        Some(Mutation::Resume(ResumeMutation {}))
                    } else {
                        None
                    }
                }

                Command::SourceSplitAssignment(change) => {
                    let mut diff = HashMap::new();

                    for actor_splits in change.values() {
                        diff.extend(actor_splits.clone());
                    }

                    Some(Mutation::Splits(SourceChangeSplitMutation {
                        actor_splits: build_actor_connector_splits(&diff),
                    }))
                }

                Command::Throttle(config) => {
                    let mut actor_to_apply = HashMap::new();
                    for per_fragment in config.values() {
                        actor_to_apply.extend(per_fragment.iter().map(|(actor_id, limit)| {
                            (*actor_id, RateLimit { rate_limit: *limit })
                        }));
                    }

                    Some(Mutation::Throttle(ThrottleMutation {
                        actor_throttle: actor_to_apply,
                    }))
                }

                Command::DropStreamingJobs { actors, .. } => Some(Mutation::Stop(StopMutation {
                    actors: actors.clone(),
                })),

                Command::CreateStreamingJob {
                    info:
                        CreateStreamingJobCommandInfo {
                            table_fragments,
                            dispatchers,
                            init_split_assignment: split_assignment,
                            ..
                        },
                    replace_table,
                } => {
                    let actor_dispatchers = dispatchers
                        .iter()
                        .map(|(&actor_id, dispatchers)| {
                            (
                                actor_id,
                                Dispatchers {
                                    dispatchers: dispatchers.clone(),
                                },
                            )
                        })
                        .collect();
                    let added_actors = table_fragments.actor_ids();
                    let actor_splits = split_assignment
                        .values()
                        .flat_map(build_actor_connector_splits)
                        .collect();
                    let add = Some(Mutation::Add(AddMutation {
                        actor_dispatchers,
                        added_actors,
                        actor_splits,
                        // If the cluster is already paused, the new actors should be paused too.
                        pause: self.current_paused_reason.is_some(),
                    }));

                    if let Some(ReplaceTablePlan {
                        old_table_fragments,
                        new_table_fragments: _,
                        merge_updates,
                        dispatchers,
                        init_split_assignment,
                        ..
                    }) = replace_table
                    {
                        // TODO: support in v2.
                        let update = Self::generate_update_mutation_for_replace_table(
                            old_table_fragments,
                            merge_updates,
                            dispatchers,
                            init_split_assignment,
                        );

                        Some(Mutation::Combined(CombinedMutation {
                            mutations: vec![
                                BarrierMutation { mutation: add },
                                BarrierMutation { mutation: update },
                            ],
                        }))
                    } else {
                        add
                    }
                }

                Command::CancelStreamingJob(table_fragments) => {
                    let actors = table_fragments.actor_ids();
                    Some(Mutation::Stop(StopMutation { actors }))
                }

                Command::ReplaceTable(ReplaceTablePlan {
                    old_table_fragments,
                    merge_updates,
                    dispatchers,
                    init_split_assignment,
                    ..
                }) => Self::generate_update_mutation_for_replace_table(
                    old_table_fragments,
                    merge_updates,
                    dispatchers,
                    init_split_assignment,
                ),

                Command::RescheduleFragment {
                    reschedules,
                    fragment_actors,
                    ..
                } => {
                    let mut dispatcher_update = HashMap::new();
                    for reschedule in reschedules.values() {
                        for &(upstream_fragment_id, dispatcher_id) in
                            &reschedule.upstream_fragment_dispatcher_ids
                        {
                            // Find the actors of the upstream fragment.
                            let upstream_actor_ids = fragment_actors
                                .get(&upstream_fragment_id)
                                .expect("should contain");

                            // Record updates for all actors.
                            for &actor_id in upstream_actor_ids {
                                // Index with the dispatcher id to check duplicates.
                                dispatcher_update
                                    .try_insert(
                                        (actor_id, dispatcher_id),
                                        DispatcherUpdate {
                                            actor_id,
                                            dispatcher_id,
                                            hash_mapping: reschedule
                                                .upstream_dispatcher_mapping
                                                .as_ref()
                                                .map(|m| m.to_protobuf()),
                                            added_downstream_actor_id: reschedule
                                                .added_actors
                                                .values()
                                                .flatten()
                                                .cloned()
                                                .collect(),
                                            removed_downstream_actor_id: reschedule
                                                .removed_actors
                                                .clone(),
                                        },
                                    )
                                    .unwrap();
                            }
                        }
                    }
                    let dispatcher_update = dispatcher_update.into_values().collect();

                    let mut merge_update = HashMap::new();
                    for (&fragment_id, reschedule) in reschedules {
                        for &downstream_fragment_id in &reschedule.downstream_fragment_ids {
                            // Find the actors of the downstream fragment.
                            let downstream_actor_ids = fragment_actors
                                .get(&downstream_fragment_id)
                                .expect("should contain");

                            // Downstream removed actors should be skipped
                            // Newly created actors of the current fragment will not dispatch Update
                            // barriers to them
                            let downstream_removed_actors: HashSet<_> = reschedules
                                .get(&downstream_fragment_id)
                                .map(|downstream_reschedule| {
                                    downstream_reschedule
                                        .removed_actors
                                        .iter()
                                        .copied()
                                        .collect()
                                })
                                .unwrap_or_default();

                            // Record updates for all actors.
                            for &actor_id in downstream_actor_ids {
                                if downstream_removed_actors.contains(&actor_id) {
                                    continue;
                                }

                                // Index with the fragment id to check duplicates.
                                merge_update
                                    .try_insert(
                                        (actor_id, fragment_id),
                                        MergeUpdate {
                                            actor_id,
                                            upstream_fragment_id: fragment_id,
                                            new_upstream_fragment_id: None,
                                            added_upstream_actor_id: reschedule
                                                .added_actors
                                                .values()
                                                .flatten()
                                                .cloned()
                                                .collect(),
                                            removed_upstream_actor_id: reschedule
                                                .removed_actors
                                                .clone(),
                                        },
                                    )
                                    .unwrap();
                            }
                        }
                    }
                    let merge_update = merge_update.into_values().collect();

                    let mut actor_vnode_bitmap_update = HashMap::new();
                    for reschedule in reschedules.values() {
                        // Record updates for all actors in this fragment.
                        for (&actor_id, bitmap) in &reschedule.vnode_bitmap_updates {
                            let bitmap = bitmap.to_protobuf();
                            actor_vnode_bitmap_update
                                .try_insert(actor_id, bitmap)
                                .unwrap();
                        }
                    }

                    let dropped_actors = reschedules
                        .values()
                        .flat_map(|r| r.removed_actors.iter().copied())
                        .collect();

                    let mut actor_splits = HashMap::new();

                    for reschedule in reschedules.values() {
                        for (actor_id, splits) in &reschedule.actor_splits {
                            actor_splits.insert(
                                *actor_id as ActorId,
                                ConnectorSplits {
                                    splits: splits.iter().map(ConnectorSplit::from).collect(),
                                },
                            );
                        }
                    }

                    // we don't create dispatchers in reschedule scenario
                    let actor_new_dispatchers = HashMap::new();

                    let mutation = Mutation::Update(UpdateMutation {
                        dispatcher_update,
                        merge_update,
                        actor_vnode_bitmap_update,
                        dropped_actors,
                        actor_splits,
                        actor_new_dispatchers,
                    });
                    tracing::debug!("update mutation: {mutation:?}");
                    Some(mutation)
                }

                Command::CreateSubscription {
                    upstream_mv_table_id,
                    subscription_id,
                    ..
                } => Some(Mutation::CreateSubscription(CreateSubscriptionMutation {
                    upstream_mv_table_id: upstream_mv_table_id.table_id,
                    subscription_id: *subscription_id,
                })),
                Command::DropSubscription {
                    upstream_mv_table_id,
                    subscription_id,
                } => Some(Mutation::DropSubscription(DropSubscriptionMutation {
                    upstream_mv_table_id: upstream_mv_table_id.table_id,
                    subscription_id: *subscription_id,
                })),
            };

        mutation
    }

    fn generate_update_mutation_for_replace_table(
        old_table_fragments: &TableFragments,
        merge_updates: &[MergeUpdate],
        dispatchers: &HashMap<ActorId, Vec<Dispatcher>>,
        init_split_assignment: &SplitAssignment,
    ) -> Option<Mutation> {
        let dropped_actors = old_table_fragments.actor_ids();

        let actor_new_dispatchers = dispatchers
            .iter()
            .map(|(&actor_id, dispatchers)| {
                (
                    actor_id,
                    Dispatchers {
                        dispatchers: dispatchers.clone(),
                    },
                )
            })
            .collect();

        let actor_splits = init_split_assignment
            .values()
            .flat_map(build_actor_connector_splits)
            .collect();

        Some(Mutation::Update(UpdateMutation {
            actor_new_dispatchers,
            merge_update: merge_updates.to_owned(),
            dropped_actors,
            actor_splits,
            ..Default::default()
        }))
    }

    /// Returns the paused reason after executing the current command.
    pub fn next_paused_reason(&self) -> Option<PausedReason> {
        match &self.command {
            Command::Pause(reason) => {
                // Only pause when the cluster is not already paused.
                if self.current_paused_reason.is_none() {
                    Some(*reason)
                } else {
                    self.current_paused_reason
                }
            }

            Command::Resume(reason) => {
                // Only resume when the cluster is paused with the same reason.
                if self.current_paused_reason == Some(*reason) {
                    None
                } else {
                    self.current_paused_reason
                }
            }

            _ => self.current_paused_reason,
        }
    }

    /// For `CancelStreamingJob`, returns the table id of the target table.
    pub fn table_to_cancel(&self) -> Option<TableId> {
        match &self.command {
            Command::CancelStreamingJob(table_fragments) => Some(table_fragments.table_id()),
            _ => None,
        }
    }

    /// Clean up actors in CNs if needed, used by drop, cancel and reschedule commands.
    async fn clean_up(&self, actors: Vec<ActorId>) -> MetaResult<()> {
        self.barrier_manager_context
            .stream_rpc_manager
            .drop_actors(
                &self.info.node_map,
                self.info
                    .node_map
                    .keys()
                    .map(|worker_id| (*worker_id, actors.clone())),
            )
            .await
    }

    pub async fn wait_epoch_commit(&self, epoch: HummockEpoch) -> MetaResult<()> {
        let futures = self.info.node_map.values().map(|worker_node| async {
            let worker = worker_node.clone();
<<<<<<< HEAD
            tracing::info!("get client for compute {:?}", worker);
=======
>>>>>>> 22e67e87
            let client = self
                .barrier_manager_context
                .env
                .stream_client_pool()
                .get(worker_node)
                .await?;
            let request = WaitEpochCommitRequest { epoch };
            client.wait_epoch_commit(request).await
        });

        try_join_all(futures).await?;

        Ok(())
    }

    /// Do some stuffs after barriers are collected and the new storage version is committed, for
    /// the given command.
    pub async fn post_collect(&self) -> MetaResult<()> {
        match &self.command {
            Command::Plain(_) => {}

            Command::Throttle(_) => {}

            Command::Pause(reason) => {
                if let PausedReason::ConfigChange = reason {
                    // After the `Pause` barrier is collected and committed, we must ensure that the
                    // storage version with this epoch is synced to all compute nodes before the
                    // execution of the next command of `Update`, as some newly created operators
                    // may immediately initialize their states on that barrier.
                    self.wait_epoch_commit(self.prev_epoch.value().0).await?;
                }
            }

            Command::Resume(_) => {}

            Command::SourceSplitAssignment(split_assignment) => {
                self.barrier_manager_context
                    .metadata_manager
                    .update_actor_splits_by_split_assignment(split_assignment)
                    .await?;
                self.barrier_manager_context
                    .source_manager
                    .apply_source_change(None, None, Some(split_assignment.clone()), None)
                    .await;
            }

            Command::DropStreamingJobs {
                actors,
                unregistered_state_table_ids,
                ..
            } => {
                // Tell compute nodes to drop actors.
                self.clean_up(actors.clone()).await?;

                self.barrier_manager_context
                    .hummock_manager
                    .unregister_table_ids(unregistered_state_table_ids.iter().cloned())
                    .await?;
            }

            Command::CancelStreamingJob(table_fragments) => {
                tracing::debug!(id = ?table_fragments.table_id(), "cancelling stream job");
                self.clean_up(table_fragments.actor_ids()).await?;

                // NOTE(kwannoel): At this point, meta has already registered the table ids.
                // We should unregister them.
                // This is required for background ddl, for foreground ddl this is a no-op.
                // Foreground ddl is handled entirely by stream manager, so it will unregister
                // the table ids on failure.
                // On the other hand background ddl could be handled by barrier manager.
                // It won't clean the tables on failure,
                // since the failure could be recoverable.
                // As such it needs to be handled here.
                self.barrier_manager_context
                    .hummock_manager
                    .unregister_table_ids(table_fragments.all_table_ids().map(TableId::new))
                    .await?;

                match &self.barrier_manager_context.metadata_manager {
                    MetadataManager::V1(mgr) => {
                        // NOTE(kwannoel): At this point, catalog manager has persisted the tables already.
                        // We need to cleanup the table state. So we can do it here.
                        // The logic is the same as above, for hummock_manager.unregister_table_ids.
                        if let Err(e) = mgr
                            .catalog_manager
                            .cancel_create_materialized_view_procedure(
                                table_fragments.table_id().table_id,
                                table_fragments.internal_table_ids(),
                            )
                            .await
                        {
                            let table_id = table_fragments.table_id().table_id;
                            tracing::warn!(
                                table_id,
                                error = %e.as_report(),
                                "cancel_create_table_procedure failed for CancelStreamingJob",
                            );
                            // If failed, check that table is not in meta store.
                            // If any table is, just panic, let meta do bootstrap recovery.
                            // Otherwise our persisted state is dirty.
                            let mut table_ids = table_fragments.internal_table_ids();
                            table_ids.push(table_id);
                            mgr.catalog_manager.assert_tables_deleted(table_ids).await;
                        }

                        // We need to drop table fragments here,
                        // since this is not done in stream manager (foreground ddl)
                        // OR barrier manager (background ddl)
                        mgr.fragment_manager
                            .drop_table_fragments_vec(&HashSet::from_iter(std::iter::once(
                                table_fragments.table_id(),
                            )))
                            .await?;
                    }
                    MetadataManager::V2(mgr) => {
                        mgr.catalog_controller
                            .try_abort_creating_streaming_job(
                                table_fragments.table_id().table_id as _,
                                true,
                            )
                            .await?;
                    }
                }
            }

            Command::CreateStreamingJob {
                info,
                replace_table,
            } => {
                let CreateStreamingJobCommandInfo {
                    table_fragments,
                    dispatchers,
                    upstream_root_actors,
                    init_split_assignment,
                    ..
                } = info;
                match &self.barrier_manager_context.metadata_manager {
                    MetadataManager::V1(mgr) => {
                        let mut dependent_table_actors =
                            Vec::with_capacity(upstream_root_actors.len());
                        for (table_id, actors) in upstream_root_actors {
                            let downstream_actors = dispatchers
                                .iter()
                                .filter(|(upstream_actor_id, _)| actors.contains(upstream_actor_id))
                                .map(|(&k, v)| (k, v.clone()))
                                .collect();
                            dependent_table_actors.push((*table_id, downstream_actors));
                        }
                        mgr.fragment_manager
                            .post_create_table_fragments(
                                &table_fragments.table_id(),
                                dependent_table_actors,
                                init_split_assignment.clone(),
                            )
                            .await?;

                        if let Some(ReplaceTablePlan {
                            old_table_fragments,
                            new_table_fragments,
                            merge_updates,
                            dispatchers,
                            init_split_assignment,
                            ..
                        }) = replace_table
                        {
                            self.clean_up(old_table_fragments.actor_ids()).await?;

                            // Drop fragment info in meta store.
                            mgr.fragment_manager
                                .post_replace_table(
                                    old_table_fragments,
                                    new_table_fragments,
                                    merge_updates,
                                    dispatchers,
                                    init_split_assignment.clone(),
                                )
                                .await?;
                        }
                    }
                    MetadataManager::V2(mgr) => {
                        mgr.catalog_controller
                            .post_collect_table_fragments(
                                table_fragments.table_id().table_id as _,
                                table_fragments.actor_ids(),
                                dispatchers.clone(),
                                init_split_assignment,
                            )
                            .await?;

                        if let Some(ReplaceTablePlan {
                            new_table_fragments,
                            dispatchers,
                            init_split_assignment,
                            old_table_fragments,
                            ..
                        }) = replace_table
                        {
                            // Tell compute nodes to drop actors.
                            self.clean_up(old_table_fragments.actor_ids()).await?;

                            mgr.catalog_controller
                                .post_collect_table_fragments(
                                    new_table_fragments.table_id().table_id as _,
                                    new_table_fragments.actor_ids(),
                                    dispatchers.clone(),
                                    init_split_assignment,
                                )
                                .await?;
                        }
                    }
                }

                // Extract the fragments that include source operators.
                let source_fragments = table_fragments.stream_source_fragments();
                let backfill_fragments = table_fragments.source_backfill_fragments()?;
                self.barrier_manager_context
                    .source_manager
                    .apply_source_change(
                        Some(source_fragments),
                        Some(backfill_fragments),
                        Some(init_split_assignment.clone()),
                        None,
                    )
                    .await;
            }

            Command::RescheduleFragment {
                reschedules,
                table_parallelism,
                ..
            } => {
                let removed_actors = reschedules
                    .values()
                    .flat_map(|reschedule| reschedule.removed_actors.clone().into_iter())
                    .collect_vec();
                self.clean_up(removed_actors).await?;
                self.barrier_manager_context
                    .scale_controller
                    .post_apply_reschedule(reschedules, table_parallelism)
                    .await?;
            }

            Command::ReplaceTable(ReplaceTablePlan {
                old_table_fragments,
                new_table_fragments,
                merge_updates,
                dispatchers,
                init_split_assignment,
                ..
            }) => {
                self.clean_up(old_table_fragments.actor_ids()).await?;

                match &self.barrier_manager_context.metadata_manager {
                    MetadataManager::V1(mgr) => {
                        // Drop fragment info in meta store.
                        mgr.fragment_manager
                            .post_replace_table(
                                old_table_fragments,
                                new_table_fragments,
                                merge_updates,
                                dispatchers,
                                init_split_assignment.clone(),
                            )
                            .await?;
                    }
                    MetadataManager::V2(mgr) => {
                        // Update actors and actor_dispatchers for new table fragments.
                        mgr.catalog_controller
                            .post_collect_table_fragments(
                                new_table_fragments.table_id().table_id as _,
                                new_table_fragments.actor_ids(),
                                dispatchers.clone(),
                                init_split_assignment,
                            )
                            .await?;
                    }
                }

                // Apply the split changes in source manager.
                self.barrier_manager_context
                    .source_manager
                    .drop_source_fragments(std::slice::from_ref(old_table_fragments))
                    .await;
                let source_fragments = new_table_fragments.stream_source_fragments();
                // XXX: is it possible to have backfill fragments here?
                let backfill_fragments = new_table_fragments.source_backfill_fragments()?;
                self.barrier_manager_context
                    .source_manager
                    .apply_source_change(
                        Some(source_fragments),
                        Some(backfill_fragments),
                        Some(init_split_assignment.clone()),
                        None,
                    )
                    .await;
            }

            Command::CreateSubscription {
                subscription_id, ..
            } => match &self.barrier_manager_context.metadata_manager {
                MetadataManager::V1(mgr) => {
                    mgr.catalog_manager
                        .finish_create_subscription_procedure(*subscription_id)
                        .await?;
                }
                MetadataManager::V2(mgr) => {
                    mgr.catalog_controller
                        .finish_create_subscription_catalog(*subscription_id)
                        .await?;
                }
            },
            Command::DropSubscription { .. } => {}
        }

        Ok(())
    }

    pub fn get_truncate_epoch(&self, retention_second: u64) -> Epoch {
        let Some(truncate_timestamptz) = Timestamptz::from_secs(
            self.prev_epoch.value().as_timestamptz().timestamp() - retention_second as i64,
        ) else {
            warn!(retention_second, prev_epoch = ?self.prev_epoch.value(), "invalid retention second value");
            return self.prev_epoch.value();
        };
        Epoch::from_unix_millis(truncate_timestamptz.timestamp_millis() as u64)
    }
}<|MERGE_RESOLUTION|>--- conflicted
+++ resolved
@@ -849,10 +849,6 @@
     pub async fn wait_epoch_commit(&self, epoch: HummockEpoch) -> MetaResult<()> {
         let futures = self.info.node_map.values().map(|worker_node| async {
             let worker = worker_node.clone();
-<<<<<<< HEAD
-            tracing::info!("get client for compute {:?}", worker);
-=======
->>>>>>> 22e67e87
             let client = self
                 .barrier_manager_context
                 .env
