// Copyright 2023 RisingWave Labs
//
// Licensed under the Apache License, Version 2.0 (the "License");
// you may not use this file except in compliance with the License.
// You may obtain a copy of the License at
//
//     http://www.apache.org/licenses/LICENSE-2.0
//
// Unless required by applicable law or agreed to in writing, software
// distributed under the License is distributed on an "AS IS" BASIS,
// WITHOUT WARRANTIES OR CONDITIONS OF ANY KIND, either express or implied.
// See the License for the specific language governing permissions and
// limitations under the License.

use std::collections::{HashMap, HashSet};
use std::sync::Arc;

use futures::future::{join_all, try_join_all, BoxFuture};
use itertools::Itertools;
use risingwave_common::catalog::TableId;
use risingwave_pb::catalog::Table;
use risingwave_pb::stream_plan::update_mutation::MergeUpdate;
use risingwave_pb::stream_plan::Dispatcher;
use risingwave_pb::stream_service::{
    BroadcastActorInfoTableRequest, BuildActorsRequest, DropActorsRequest, UpdateActorsRequest,
};
use tokio::sync::mpsc::Sender;
use tokio::sync::{oneshot, Mutex, RwLock};
use tracing::Instrument;
use uuid::Uuid;

use super::Locations;
use crate::barrier::{BarrierScheduler, Command};
use crate::hummock::HummockManagerRef;
use crate::manager::{ClusterManagerRef, FragmentManagerRef, MetaSrvEnv, StreamingJob};
use crate::model::{ActorId, TableFragments};
use crate::storage::MetaStore;
use crate::stream::SourceManagerRef;
use crate::{MetaError, MetaResult};

pub type GlobalStreamManagerRef<S> = Arc<GlobalStreamManager<S>>;

/// [`CreateStreamingJobContext`] carries one-time infos for creating a streaming job.
///
/// Note: for better readability, keep this struct complete and immutable once created.
#[cfg_attr(test, derive(Default))]
pub struct CreateStreamingJobContext {
    /// New dispatchers to add from upstream actors to downstream actors.
    pub dispatchers: HashMap<ActorId, Vec<Dispatcher>>,

    /// Upstream mview actor ids grouped by table id.
    pub upstream_mview_actors: HashMap<TableId, Vec<ActorId>>,

    /// Internal tables in the streaming job.
    pub internal_tables: HashMap<u32, Table>,

    /// The locations of the actors to build in the streaming job.
    pub building_locations: Locations,

    /// The locations of the existing actors, essentially the upstream mview actors to update.
    pub existing_locations: Locations,

    /// The properties of the streaming job.
    // TODO: directly store `StreamingJob` here.
    pub table_properties: HashMap<String, String>,

    /// DDL definition.
    pub definition: String,

    pub mv_table_id: Option<u32>,
}

impl CreateStreamingJobContext {
    pub fn internal_tables(&self) -> Vec<Table> {
        self.internal_tables.values().cloned().collect()
    }
}

pub enum CreatingState {
    Failed { reason: MetaError },
    // sender is used to notify the canceling result.
    Canceling { finish_tx: oneshot::Sender<()> },
    Created,
}

struct StreamingJobExecution {
    id: TableId,
    shutdown_tx: Option<Sender<CreatingState>>,
}

impl StreamingJobExecution {
    fn new(id: TableId, shutdown_tx: Sender<CreatingState>) -> Self {
        Self {
            id,
            shutdown_tx: Some(shutdown_tx),
        }
    }
}

#[derive(Default)]
struct CreatingStreamingJobInfo {
    streaming_jobs: Mutex<HashMap<TableId, StreamingJobExecution>>,
}

impl CreatingStreamingJobInfo {
    async fn add_job(&self, job: StreamingJobExecution) {
        let mut jobs = self.streaming_jobs.lock().await;
        jobs.insert(job.id, job);
    }

    async fn delete_job(&self, job_id: TableId) {
        let mut jobs = self.streaming_jobs.lock().await;
        jobs.remove(&job_id);
    }

    async fn cancel_jobs(&self, job_ids: Vec<TableId>) -> HashMap<TableId, oneshot::Receiver<()>> {
        let mut jobs = self.streaming_jobs.lock().await;
        let mut receivers = HashMap::new();
        for job_id in job_ids {
            if let Some(job) = jobs.get_mut(&job_id)
                && let Some(shutdown_tx) = job.shutdown_tx.take()
            {
                let (tx, rx) = oneshot::channel();
                if shutdown_tx.send(CreatingState::Canceling{finish_tx: tx}).await.is_ok() {
                    receivers.insert(job_id, rx);
                } else {
                    tracing::warn!("failed to send canceling state");
                }
            }
        }
        receivers
    }
}

type CreatingStreamingJobInfoRef = Arc<CreatingStreamingJobInfo>;

/// [`ReplaceTableContext`] carries one-time infos for replacing the plan of an existing table.
///
/// Note: for better readability, keep this struct complete and immutable once created.
pub struct ReplaceTableContext {
    /// The old table fragments to be replaced.
    pub old_table_fragments: TableFragments,

    /// The updates to be applied to the downstream chain actors. Used for schema change.
    pub merge_updates: Vec<MergeUpdate>,

    /// New dispatchers to add from upstream actors to downstream actors.
    pub dispatchers: HashMap<ActorId, Vec<Dispatcher>>,

    /// The locations of the actors to build in the new table to replace.
    pub building_locations: Locations,

    /// The locations of the existing actors, essentially the downstream chain actors to update.
    pub existing_locations: Locations,

    /// The properties of the streaming job.
    // TODO: directly store `StreamingJob here.
    pub table_properties: HashMap<String, String>,

    pub dispatchers: HashMap<ActorId, Vec<Dispatcher>>,
}

/// `GlobalStreamManager` manages all the streams in the system.
pub struct GlobalStreamManager<S: MetaStore> {
    pub(crate) env: MetaSrvEnv<S>,

    /// Manages definition and status of fragments and actors
    pub(super) fragment_manager: FragmentManagerRef<S>,

    /// Broadcasts and collect barriers
    pub(crate) barrier_scheduler: BarrierScheduler<S>,

    /// Maintains information of the cluster
    pub(crate) cluster_manager: ClusterManagerRef<S>,

    /// Maintains streaming sources from external system like kafka
    pub(crate) source_manager: SourceManagerRef<S>,

    /// Creating streaming job info.
    creating_job_info: CreatingStreamingJobInfoRef,

    hummock_manager: HummockManagerRef<S>,

    pub(crate) reschedule_lock: RwLock<()>,
}

impl<S> GlobalStreamManager<S>
where
    S: MetaStore,
{
    pub fn new(
        env: MetaSrvEnv<S>,
        fragment_manager: FragmentManagerRef<S>,
        barrier_scheduler: BarrierScheduler<S>,
        cluster_manager: ClusterManagerRef<S>,
        source_manager: SourceManagerRef<S>,
        hummock_manager: HummockManagerRef<S>,
    ) -> MetaResult<Self> {
        Ok(Self {
            env,
            fragment_manager,
            barrier_scheduler,
            cluster_manager,
            source_manager,
            hummock_manager,
            creating_job_info: Arc::new(CreatingStreamingJobInfo::default()),
            reschedule_lock: RwLock::new(()),
        })
    }

    /// Create streaming job, it works as follows:
    ///
    /// 1. Broadcast the actor info based on the scheduling result in the context, build the hanging
    /// channels in upstream worker nodes.
    /// 2. (optional) Get the split information of the `StreamSource` via source manager and patch
    /// actors.
    /// 3. Notify related worker nodes to update and build the actors.
    /// 4. Store related meta data.
    pub async fn create_streaming_job(
        self: &Arc<Self>,
        table_fragments: TableFragments,
        ctx: CreateStreamingJobContext,
    ) -> MetaResult<()> {
        let table_id = table_fragments.table_id();
        let (sender, mut receiver) = tokio::sync::mpsc::channel(10);
        let execution = StreamingJobExecution::new(table_id, sender.clone());
        self.creating_job_info.add_job(execution).await;

        let stream_manager = self.clone();
        let fut = async move {
            let mut revert_funcs = vec![];
            let res = stream_manager
                .create_streaming_job_impl(&mut revert_funcs, table_fragments, ctx)
                .await;
            match res {
                Ok(_) => {
                    let _ = sender
                        .send(CreatingState::Created)
                        .await
                        .inspect_err(|_| tracing::warn!("failed to notify created: {table_id}"));
                }
                Err(err) => {
                    for revert_func in revert_funcs.into_iter().rev() {
                        revert_func.await;
                    }
                    let _ = sender
                        .send(CreatingState::Failed {
                            reason: err.clone(),
                        })
                        .await
                        .inspect_err(|_| {
                            tracing::warn!("failed to notify failed: {table_id}, err: {err}")
                        });
                }
            }
        }
        .in_current_span();
        tokio::spawn(fut);

        let res = try {
            while let Some(state) = receiver.recv().await {
                match state {
                    CreatingState::Failed { reason } => {
                        return Err(reason);
                    }
                    CreatingState::Canceling { finish_tx } => {
                        if let Ok(table_fragments) = self
                            .fragment_manager
                            .select_table_fragments_by_table_id(&table_id)
                            .await
                        {
                            // try to cancel buffered creating command.
                            if self
                                .barrier_scheduler
                                .try_cancel_scheduled_create(table_id)
                                .await
                            {
                                tracing::debug!(
                                    "cancelling streaming job {table_id} in buffer queue."
                                );
                                let node_actors = table_fragments.worker_actor_ids();
                                let cluster_info =
                                    self.cluster_manager.get_streaming_cluster_info().await;
                                let node_actors = node_actors
                                    .into_iter()
                                    .map(|(id, actor_ids)| {
                                        (
                                            cluster_info.worker_nodes.get(&id).cloned().unwrap(),
                                            actor_ids,
                                        )
                                    })
                                    .collect_vec();
                                let futures = node_actors.into_iter().map(|(node, actor_ids)| {
                                    let request_id = Uuid::new_v4().to_string();
                                    async move {
                                        let client =
                                            self.env.stream_client_pool().get(&node).await?;
                                        let request = DropActorsRequest {
                                            request_id,
                                            actor_ids,
                                        };
                                        client.drop_actors(request).await
                                    }
                                });
                                try_join_all(futures).await?;

                                self.fragment_manager
                                    .drop_table_fragments_vec(&HashSet::from_iter(std::iter::once(
                                        table_id,
                                    )))
                                    .await?;
                            }
                            if !table_fragments.is_created() {
                                tracing::debug!(
                                    "cancelling streaming job {table_id} by issue cancel command."
                                );
                                self.barrier_scheduler
                                    .run_command(Command::CancelStreamingJob(table_fragments))
                                    .await?;
                            }
                            let _ = finish_tx.send(()).inspect_err(|_| {
                                tracing::warn!("failed to notify cancelled: {table_id}")
                            });
                            return Err(MetaError::cancelled("create".into()));
                        }
                    }
                    CreatingState::Created => return Ok(()),
                }
            }
        };

        self.creating_job_info.delete_job(table_id).await;
        res
    }

    async fn build_actors(
        &self,
        table_fragments: &TableFragments,
        building_locations: &Locations,
        existing_locations: &Locations,
    ) -> MetaResult<()> {
        let actor_map = table_fragments.actor_map();

        // Actors on each stream node will need to know where their upstream lies. `actor_info`
        // includes such information. It contains:
        // 1. actors in the current create-streaming-job request.
        // 2. all upstream actors.
        let actor_infos_to_broadcast = building_locations
            .actor_infos()
            .chain(existing_locations.actor_infos())
            .collect_vec();

        let building_worker_actors = building_locations.worker_actors();

        // We send RPC request in two stages.
        // The first stage does 2 things: broadcast actor info, and send local actor ids to
        // different WorkerNodes. Such that each WorkerNode knows the overall actor
        // allocation, but not actually builds it. We initialize all channels in this stage.
        for (worker_id, actors) in &building_worker_actors {
            let worker_node = building_locations.worker_locations.get(worker_id).unwrap();
            let client = self.env.stream_client_pool().get(worker_node).await?;

            client
                .broadcast_actor_info_table(BroadcastActorInfoTableRequest {
                    info: actor_infos_to_broadcast.clone(),
                })
                .await?;

            let stream_actors = actors
                .iter()
                .map(|actor_id| actor_map[actor_id].clone())
                .collect::<Vec<_>>();

            let request_id = Uuid::new_v4().to_string();
            tracing::debug!(request_id = request_id.as_str(), actors = ?actors, "update actors");
            client
                .update_actors(UpdateActorsRequest {
                    request_id,
                    actors: stream_actors.clone(),
                })
                .await?;
        }

        // In the second stage, each [`WorkerNode`] builds local actors and connect them with
        // channels.
        for (worker_id, actors) in building_worker_actors {
            let worker_node = building_locations.worker_locations.get(&worker_id).unwrap();
            let client = self.env.stream_client_pool().get(worker_node).await?;

            let request_id = Uuid::new_v4().to_string();
            tracing::debug!(request_id = request_id.as_str(), actors = ?actors, "build actors");
            client
                .build_actors(BuildActorsRequest {
                    request_id,
                    actor_id: actors,
                })
                .await?;
        }

        Ok(())
    }

    async fn create_streaming_job_impl(
        &self,
        revert_funcs: &mut Vec<BoxFuture<'_, ()>>,
        table_fragments: TableFragments,
        CreateStreamingJobContext {
            dispatchers,
            upstream_mview_actors,
            table_properties,
            building_locations,
            existing_locations,
            definition,
            mv_table_id,
            internal_tables,
            ..
        }: CreateStreamingJobContext,
    ) -> MetaResult<()> {
        // Register to compaction group beforehand.
        let hummock_manager_ref = self.hummock_manager.clone();
        let registered_table_ids = hummock_manager_ref
            .register_table_fragments(
                mv_table_id,
                internal_tables.keys().copied().collect(),
                &table_properties,
            )
            .await?;
        debug_assert_eq!(
            registered_table_ids.len(),
            table_fragments.internal_table_ids().len() + mv_table_id.map_or(0, |_| 1)
        );
        revert_funcs.push(Box::pin(async move {
            if let Err(e) = hummock_manager_ref.unregister_table_ids(&registered_table_ids).await {
                tracing::warn!("Failed to unregister compaction group for {:#?}. They will be cleaned up on node restart. {:#?}", registered_table_ids, e);
            }
        }));

        self.build_actors(&table_fragments, &building_locations, &existing_locations)
            .await?;

        // Add table fragments to meta store with state: `State::Initial`.
        self.fragment_manager
            .start_create_table_fragments(table_fragments.clone())
            .await?;

        let table_id = table_fragments.table_id();

        let init_split_assignment = self.source_manager.pre_allocate_splits(&table_id).await?;

        if let Err(err) = self
            .barrier_scheduler
            .run_command(Command::CreateStreamingJob {
                table_fragments,
                upstream_mview_actors,
                dispatchers,
                init_split_assignment,
                definition: definition.to_string(),
            })
            .await
        {
            self.fragment_manager
                .drop_table_fragments_vec(&HashSet::from_iter(std::iter::once(table_id)))
                .await?;
            return Err(err);
        }

        Ok(())
    }

    pub async fn replace_table(
        &self,
        table_fragments: TableFragments,
        ReplaceTableContext {
            old_table_fragments,
            merge_updates,
            dispatchers,
            building_locations,
            existing_locations,
            table_properties: _,
            dispatchers,
        }: ReplaceTableContext,
        stream_job: &StreamingJob,
    ) -> MetaResult<()> {
        self.build_actors(&table_fragments, &building_locations, &existing_locations)
            .await?;

        // Add table fragments to meta store with state: `State::Initial`.
        self.fragment_manager
            .start_create_table_fragments(table_fragments.clone())
            .await?;

        let dummy_table_id = table_fragments.table_id();

        if let Err(err) = self
            .barrier_scheduler
            .run_command_with_paused(Command::ReplaceTable {
                old_table_fragments,
                new_table_fragments: table_fragments,
                merge_updates,
<<<<<<< HEAD
                source: stream_job.source().cloned(),
=======
>>>>>>> 5484b07f
                dispatchers,
            })
            .await
        {
            self.fragment_manager
                .drop_table_fragments_vec(&HashSet::from_iter(std::iter::once(dummy_table_id)))
                .await?;
            return Err(err);
        }

        Ok(())
    }

    /// Drop streaming jobs by barrier manager, and clean up all related resources. The error will
    /// be ignored because the recovery process will take over it in cleaning part. Check
    /// [`Command::DropStreamingJobs`] for details.
    pub async fn drop_streaming_jobs(&self, streaming_job_ids: Vec<TableId>) {
        if !streaming_job_ids.is_empty() {
            let _ = self
                .drop_streaming_jobs_impl(streaming_job_ids)
                .await
                .inspect_err(|err| {
                    tracing::error!(error = ?err, "Failed to drop streaming jobs");
                });
        }
    }

    pub async fn drop_streaming_jobs_impl(&self, table_ids: Vec<TableId>) -> MetaResult<()> {
        let table_fragments_vec = self
            .fragment_manager
            .select_table_fragments_by_ids(&table_ids)
            .await?;

        self.source_manager
            .drop_source_change(&table_fragments_vec)
            .await;

        self.barrier_scheduler
            .run_command(Command::DropStreamingJobs(table_ids.into_iter().collect()))
            .await?;

        // Unregister from compaction group afterwards.
        if let Err(e) = self
            .hummock_manager
            .unregister_table_fragments_vec(&table_fragments_vec)
            .await
        {
            tracing::warn!(
                    "Failed to unregister compaction group for {:#?}. They will be cleaned up on node restart. {:#?}",
                    table_fragments_vec,
                    e
                );
        }

        Ok(())
    }

    /// Cancel streaming jobs and return the canceled table ids.
    pub async fn cancel_streaming_jobs(&self, table_ids: Vec<TableId>) -> Vec<TableId> {
        if table_ids.is_empty() {
            return vec![];
        }

        let _reschedule_job_lock = self.reschedule_lock.read().await;
        let receivers = self.creating_job_info.cancel_jobs(table_ids).await;

        let futures = receivers.into_iter().map(|(id, receiver)| async move {
            if receiver.await.is_ok() {
                tracing::info!("canceled streaming job {id}");
                Some(id)
            } else {
                tracing::warn!("failed to cancel streaming job {id}");
                None
            }
        });
        join_all(futures).await.into_iter().flatten().collect_vec()
    }
}

#[cfg(test)]
mod tests {
    use std::collections::{BTreeMap, HashMap, HashSet};
    use std::net::SocketAddr;
    use std::sync::{Arc, Mutex};
    use std::time::Duration;

    use risingwave_common::catalog::TableId;
    use risingwave_common::hash::ParallelUnitMapping;
    use risingwave_pb::common::{HostAddress, WorkerType};
    use risingwave_pb::meta::add_worker_node_request::Property;
    use risingwave_pb::meta::table_fragments::fragment::FragmentDistributionType;
    use risingwave_pb::meta::table_fragments::Fragment;
    use risingwave_pb::stream_plan::stream_node::NodeBody;
    use risingwave_pb::stream_plan::*;
    use risingwave_pb::stream_service::stream_service_server::{
        StreamService, StreamServiceServer,
    };
    use risingwave_pb::stream_service::{
        BroadcastActorInfoTableResponse, BuildActorsResponse, DropActorsRequest,
        DropActorsResponse, InjectBarrierRequest, InjectBarrierResponse, UpdateActorsResponse, *,
    };
    use tokio::sync::oneshot::Sender;
    #[cfg(feature = "failpoints")]
    use tokio::sync::Notify;
    use tokio::task::JoinHandle;
    use tokio::time::sleep;
    use tonic::{Request, Response, Status};

    use super::*;
    use crate::barrier::GlobalBarrierManager;
    use crate::hummock::{CompactorManager, HummockManager};
    use crate::manager::sink_coordination::SinkCoordinatorManager;
    use crate::manager::{
        CatalogManager, CatalogManagerRef, ClusterManager, FragmentManager, MetaSrvEnv,
        RelationIdEnum, StreamingClusterInfo,
    };
    use crate::model::{ActorId, FragmentId};
    use crate::rpc::ddl_controller::DropMode;
    use crate::rpc::metrics::MetaMetrics;
    use crate::storage::MemStore;
    use crate::stream::SourceManager;
    use crate::MetaOpts;

    struct FakeFragmentState {
        actor_streams: Mutex<HashMap<ActorId, StreamActor>>,
        actor_ids: Mutex<HashSet<ActorId>>,
        actor_infos: Mutex<HashMap<ActorId, HostAddress>>,
    }

    struct FakeStreamService {
        inner: Arc<FakeFragmentState>,
    }

    #[async_trait::async_trait]
    impl StreamService for FakeStreamService {
        async fn update_actors(
            &self,
            request: Request<UpdateActorsRequest>,
        ) -> std::result::Result<Response<UpdateActorsResponse>, Status> {
            let req = request.into_inner();
            let mut guard = self.inner.actor_streams.lock().unwrap();
            for actor in req.get_actors() {
                guard.insert(actor.get_actor_id(), actor.clone());
            }

            Ok(Response::new(UpdateActorsResponse { status: None }))
        }

        async fn build_actors(
            &self,
            request: Request<BuildActorsRequest>,
        ) -> std::result::Result<Response<BuildActorsResponse>, Status> {
            let req = request.into_inner();
            let mut guard = self.inner.actor_ids.lock().unwrap();
            for id in req.get_actor_id() {
                guard.insert(*id);
            }

            Ok(Response::new(BuildActorsResponse {
                request_id: "".to_string(),
                status: None,
            }))
        }

        async fn broadcast_actor_info_table(
            &self,
            request: Request<BroadcastActorInfoTableRequest>,
        ) -> std::result::Result<Response<BroadcastActorInfoTableResponse>, Status> {
            let req = request.into_inner();
            let mut guard = self.inner.actor_infos.lock().unwrap();
            for info in req.get_info() {
                guard.insert(info.get_actor_id(), info.get_host()?.clone());
            }

            Ok(Response::new(BroadcastActorInfoTableResponse {
                status: None,
            }))
        }

        async fn drop_actors(
            &self,
            _request: Request<DropActorsRequest>,
        ) -> std::result::Result<Response<DropActorsResponse>, Status> {
            Ok(Response::new(DropActorsResponse::default()))
        }

        async fn force_stop_actors(
            &self,
            _request: Request<ForceStopActorsRequest>,
        ) -> std::result::Result<Response<ForceStopActorsResponse>, Status> {
            self.inner.actor_streams.lock().unwrap().clear();
            self.inner.actor_ids.lock().unwrap().clear();
            self.inner.actor_infos.lock().unwrap().clear();

            Ok(Response::new(ForceStopActorsResponse::default()))
        }

        async fn inject_barrier(
            &self,
            _request: Request<InjectBarrierRequest>,
        ) -> std::result::Result<Response<InjectBarrierResponse>, Status> {
            Ok(Response::new(InjectBarrierResponse::default()))
        }

        async fn barrier_complete(
            &self,
            _request: Request<BarrierCompleteRequest>,
        ) -> std::result::Result<Response<BarrierCompleteResponse>, Status> {
            Ok(Response::new(BarrierCompleteResponse::default()))
        }

        async fn wait_epoch_commit(
            &self,
            _request: Request<WaitEpochCommitRequest>,
        ) -> std::result::Result<Response<WaitEpochCommitResponse>, Status> {
            Ok(Response::new(WaitEpochCommitResponse::default()))
        }
    }

    struct MockServices {
        global_stream_manager: GlobalStreamManagerRef<MemStore>,
        catalog_manager: CatalogManagerRef<MemStore>,
        fragment_manager: FragmentManagerRef<MemStore>,
        state: Arc<FakeFragmentState>,
        join_handle_shutdown_txs: Vec<(JoinHandle<()>, Sender<()>)>,
    }

    impl MockServices {
        async fn start(host: &str, port: u16, enable_recovery: bool) -> MetaResult<Self> {
            let addr = SocketAddr::new(host.parse().unwrap(), port);
            let state = Arc::new(FakeFragmentState {
                actor_streams: Mutex::new(HashMap::new()),
                actor_ids: Mutex::new(HashSet::new()),
                actor_infos: Mutex::new(HashMap::new()),
            });

            let fake_service = FakeStreamService {
                inner: state.clone(),
            };

            let (shutdown_tx, shutdown_rx) = tokio::sync::oneshot::channel::<()>();
            let stream_srv = StreamServiceServer::new(fake_service);
            let join_handle = tokio::spawn(async move {
                tonic::transport::Server::builder()
                    .add_service(stream_srv)
                    .serve_with_shutdown(addr, async move { shutdown_rx.await.unwrap() })
                    .await
                    .unwrap();
            });

            sleep(Duration::from_secs(1)).await;

            let env = MetaSrvEnv::for_test_opts(Arc::new(MetaOpts::test(enable_recovery))).await;
            let system_params = env.system_params_manager().get_params().await;
            let meta_metrics = Arc::new(MetaMetrics::default());
            let cluster_manager =
                Arc::new(ClusterManager::new(env.clone(), Duration::from_secs(3600)).await?);
            let host = HostAddress {
                host: host.to_string(),
                port: port as i32,
            };
            let fake_parallelism = 4;
            cluster_manager
                .add_worker_node(
                    WorkerType::ComputeNode,
                    host.clone(),
                    Property {
                        worker_node_parallelism: fake_parallelism,
                        is_streaming: true,
                        is_serving: true,
                        is_unschedulable: false,
                    },
                )
                .await?;
            cluster_manager.activate_worker_node(host).await?;

            let catalog_manager = Arc::new(CatalogManager::new(env.clone()).await?);
            let fragment_manager = Arc::new(FragmentManager::new(env.clone()).await?);

            let compactor_manager =
                Arc::new(CompactorManager::with_meta(env.clone()).await.unwrap());

            let (tx, _rx) = tokio::sync::mpsc::unbounded_channel();

            let hummock_manager = HummockManager::new(
                env.clone(),
                cluster_manager.clone(),
                fragment_manager.clone(),
                meta_metrics.clone(),
                compactor_manager.clone(),
                catalog_manager.clone(),
                tx,
            )
            .await?;

            let (barrier_scheduler, scheduled_barriers) = BarrierScheduler::new_pair(
                hummock_manager.clone(),
                meta_metrics.clone(),
                system_params.checkpoint_frequency() as usize,
            );

            let source_manager = Arc::new(
                SourceManager::new(
                    env.clone(),
                    barrier_scheduler.clone(),
                    catalog_manager.clone(),
                    fragment_manager.clone(),
                    meta_metrics.clone(),
                )
                .await?,
            );

            let (sink_manager, _) = SinkCoordinatorManager::start_worker(None);

            let barrier_manager = Arc::new(GlobalBarrierManager::new(
                scheduled_barriers,
                env.clone(),
                cluster_manager.clone(),
                catalog_manager.clone(),
                fragment_manager.clone(),
                hummock_manager.clone(),
                source_manager.clone(),
                sink_manager,
                meta_metrics.clone(),
            ));

            let stream_manager = GlobalStreamManager::new(
                env.clone(),
                fragment_manager.clone(),
                barrier_scheduler.clone(),
                cluster_manager.clone(),
                source_manager.clone(),
                hummock_manager,
            )?;

            let (join_handle_2, shutdown_tx_2) = GlobalBarrierManager::start(barrier_manager).await;

            // Wait until the bootstrap recovery is done.
            loop {
                tokio::time::sleep(Duration::from_millis(100)).await;
                if barrier_scheduler.flush(false).await.is_ok() {
                    break;
                }
            }

            Ok(Self {
                global_stream_manager: Arc::new(stream_manager),
                catalog_manager,
                fragment_manager,
                state,
                join_handle_shutdown_txs: vec![
                    (join_handle_2, shutdown_tx_2),
                    (join_handle, shutdown_tx),
                ],
            })
        }

        async fn create_materialized_view(
            &self,
            table_id: TableId,
            fragments: BTreeMap<FragmentId, Fragment>,
        ) -> MetaResult<()> {
            // Create fake locations where all actors are scheduled to the same parallel unit.
            let locations = {
                let StreamingClusterInfo {
                    worker_nodes,
                    parallel_units,
                    unschedulable_parallel_units: _,
                }: StreamingClusterInfo = self
                    .global_stream_manager
                    .cluster_manager
                    .get_streaming_cluster_info()
                    .await;

                let actor_locations = fragments
                    .values()
                    .flat_map(|f| &f.actors)
                    .map(|a| (a.actor_id, parallel_units[&0].clone()))
                    .collect();

                Locations {
                    actor_locations,
                    worker_locations: worker_nodes,
                }
            };

            let table = Table {
                id: table_id.table_id(),
                ..Default::default()
            };
            let table_fragments = TableFragments::new(
                table_id,
                fragments,
                &locations.actor_locations,
                Default::default(),
            );
            let ctx = CreateStreamingJobContext {
                building_locations: locations,
                ..Default::default()
            };

            self.catalog_manager
                .start_create_table_procedure(&table)
                .await?;
            self.global_stream_manager
                .create_streaming_job(table_fragments, ctx)
                .await?;
            self.catalog_manager
                .finish_create_table_procedure(vec![], table)
                .await?;
            Ok(())
        }

        async fn drop_materialized_views(&self, table_ids: Vec<TableId>) -> MetaResult<()> {
            for table_id in &table_ids {
                self.catalog_manager
                    .drop_relation(
                        RelationIdEnum::Table(table_id.table_id),
                        self.fragment_manager.clone(),
                        DropMode::Restrict,
                    )
                    .await?;
            }
            self.global_stream_manager
                .drop_streaming_jobs_impl(table_ids)
                .await?;
            Ok(())
        }

        async fn stop(self) {
            for (join_handle, shutdown_tx) in self.join_handle_shutdown_txs {
                shutdown_tx.send(()).unwrap();
                join_handle.await.unwrap();
            }
        }
    }

    fn make_mview_stream_actors(table_id: &TableId, count: usize) -> Vec<StreamActor> {
        (0..count)
            .map(|i| StreamActor {
                actor_id: i as u32,
                // A dummy node to avoid panic.
                nodes: Some(StreamNode {
                    node_body: Some(NodeBody::Materialize(MaterializeNode {
                        table_id: table_id.table_id(),
                        ..Default::default()
                    })),
                    operator_id: 1,
                    ..Default::default()
                }),
                ..Default::default()
            })
            .collect_vec()
    }

    #[tokio::test]
    async fn test_drop_materialized_view() -> MetaResult<()> {
        let services = MockServices::start("127.0.0.1", 12334, false).await?;

        let table_id = TableId::new(0);
        let actors = make_mview_stream_actors(&table_id, 4);

        let mut fragments = BTreeMap::default();
        fragments.insert(
            0,
            Fragment {
                fragment_id: 0,
                fragment_type_mask: FragmentTypeFlag::Mview as u32,
                distribution_type: FragmentDistributionType::Hash as i32,
                actors: actors.clone(),
                state_table_ids: vec![0],
                vnode_mapping: Some(ParallelUnitMapping::new_single(0).to_protobuf()),
                ..Default::default()
            },
        );
        services
            .create_materialized_view(table_id, fragments)
            .await?;

        let actor_len = services.state.actor_streams.lock().unwrap().len();
        assert_eq!(actor_len, 4); // assert that actors are created

        let mview_actor_ids = services
            .fragment_manager
            .get_table_mview_actor_ids(&table_id)
            .await?;
        let actor_ids = services
            .fragment_manager
            .get_table_actor_ids(&HashSet::from([table_id]))
            .await?;
        assert_eq!(mview_actor_ids, (0..=3).collect::<Vec<u32>>());
        assert_eq!(actor_ids, (0..=3).collect::<Vec<u32>>());

        // test drop materialized_view
        services.drop_materialized_views(vec![table_id]).await?;

        // test get table_fragment;
        let select_err_1 = services
            .global_stream_manager
            .fragment_manager
            .select_table_fragments_by_table_id(&table_id)
            .await
            .unwrap_err();

        assert_eq!(select_err_1.to_string(), "table_fragment not exist: id=0");

        services.stop().await;
        Ok(())
    }

    #[tokio::test]
    #[cfg(all(test, feature = "failpoints"))]
    async fn test_failpoints_drop_mv_recovery() {
        let inject_barrier_err = "inject_barrier_err";
        let inject_barrier_err_success = "inject_barrier_err_success";
        let services = MockServices::start("127.0.0.1", 12335, true).await.unwrap();

        let table_id = TableId::new(0);
        let actors = make_mview_stream_actors(&table_id, 4);

        let mut fragments = BTreeMap::default();
        fragments.insert(
            0,
            Fragment {
                fragment_id: 0,
                fragment_type_mask: FragmentTypeFlag::Mview as u32,
                distribution_type: FragmentDistributionType::Hash as i32,
                actors: actors.clone(),
                state_table_ids: vec![0],
                vnode_mapping: Some(ParallelUnitMapping::new_single(0).to_protobuf()),
                ..Default::default()
            },
        );

        services
            .create_materialized_view(table_id, fragments)
            .await
            .unwrap();

        let actor_len = services.state.actor_streams.lock().unwrap().len();
        assert_eq!(actor_len, 4); // assert that actors are created

        let mview_actor_ids = services
            .fragment_manager
            .get_table_mview_actor_ids(&table_id)
            .await
            .unwrap();
        let actor_ids = services
            .fragment_manager
            .get_table_actor_ids(&HashSet::from([table_id]))
            .await
            .unwrap();
        assert_eq!(mview_actor_ids, (0..=3).collect::<Vec<u32>>());
        assert_eq!(actor_ids, (0..=3).collect::<Vec<u32>>());
        let notify = Arc::new(Notify::new());
        let notify1 = notify.clone();

        // test recovery.
        fail::cfg(inject_barrier_err, "return").unwrap();
        tokio::spawn(async move {
            fail::cfg_callback(inject_barrier_err_success, move || {
                fail::remove(inject_barrier_err);
                fail::remove(inject_barrier_err_success);
                notify.notify_one();
            })
            .unwrap();
        });
        notify1.notified().await;

        let table_fragments = services
            .global_stream_manager
            .fragment_manager
            .select_table_fragments_by_table_id(&table_id)
            .await
            .unwrap();
        assert_eq!(table_fragments.actor_ids(), (0..=3).collect_vec());

        // test drop materialized_view
        tokio::time::sleep(Duration::from_secs(2)).await;
        services
            .drop_materialized_views(vec![table_id])
            .await
            .unwrap();

        // test get table_fragment;
        let select_err_1 = services
            .global_stream_manager
            .fragment_manager
            .select_table_fragments_by_table_id(&table_fragments.table_id())
            .await
            .unwrap_err();

        assert_eq!(select_err_1.to_string(), "table_fragment not exist: id=0");

        services.stop().await;
    }
}<|MERGE_RESOLUTION|>--- conflicted
+++ resolved
@@ -497,10 +497,7 @@
                 old_table_fragments,
                 new_table_fragments: table_fragments,
                 merge_updates,
-<<<<<<< HEAD
                 source: stream_job.source().cloned(),
-=======
->>>>>>> 5484b07f
                 dispatchers,
             })
             .await
