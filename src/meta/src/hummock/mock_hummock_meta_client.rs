--- conflicted
+++ resolved
@@ -74,7 +74,6 @@
         Ok(self.hummock_manager.get_current_version().await)
     }
 
-<<<<<<< HEAD
     async fn reset_current_version(&self) -> Result<HummockVersion> {
         unimplemented!()
     }
@@ -98,23 +97,14 @@
         &self,
         _start_id: u64,
         _num_limit: u32,
-=======
-    async fn get_version_deltas(
-        &self,
-        _start_id: u64,
-        _num_epochs: u32,
->>>>>>> 3822c117
     ) -> Result<HummockVersionDeltas> {
         unimplemented!()
     }
 
-<<<<<<< HEAD
     async fn disable_commit_epoch(&self) -> Result<HummockVersion> {
         unimplemented!()
     }
 
-=======
->>>>>>> 3822c117
     async fn pin_snapshot(&self) -> Result<HummockSnapshot> {
         self.hummock_manager
             .pin_snapshot(self.context_id)
