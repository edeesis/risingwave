--- conflicted
+++ resolved
@@ -393,12 +393,8 @@
         meta_store_impl: MetaStoreImpl,
     ) -> MetaResult<Self> {
         let idle_manager = Arc::new(IdleManager::new(opts.max_idle_ms));
-<<<<<<< HEAD
         let stream_client_pool = Arc::new(StreamClientPool::new(1)); // typically no need for plural clients
-=======
-        let stream_client_pool = Arc::new(StreamClientPool::default());
->>>>>>> 6ffeb3b9
-        let frontend_client_pool = Arc::new(FrontendClientPool::default());
+        let frontend_client_pool = Arc::new(FrontendClientPool::new(1));
         let event_log_manager = Arc::new(start_event_log_manager(
             opts.event_log_enabled,
             opts.event_log_channel_max_size,
