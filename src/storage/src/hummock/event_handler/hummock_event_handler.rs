// Copyright 2024 RisingWave Labs
//
// Licensed under the Apache License, Version 2.0 (the "License");
// you may not use this file except in compliance with the License.
// You may obtain a copy of the License at
//
//     http://www.apache.org/licenses/LICENSE-2.0
//
// Unless required by applicable law or agreed to in writing, software
// distributed under the License is distributed on an "AS IS" BASIS,
// WITHOUT WARRANTIES OR CONDITIONS OF ANY KIND, either express or implied.
// See the License for the specific language governing permissions and
// limitations under the License.

use std::collections::{HashMap, HashSet, VecDeque};
use std::pin::pin;
use std::sync::atomic::AtomicUsize;
use std::sync::atomic::Ordering::Relaxed;
use std::sync::{Arc, LazyLock};
use std::time::Duration;

use arc_swap::ArcSwap;
use await_tree::InstrumentAwait;
use futures::FutureExt;
use itertools::Itertools;
use parking_lot::RwLock;
use prometheus::core::{AtomicU64, GenericGauge};
use prometheus::{Histogram, IntGauge};
use risingwave_common::catalog::TableId;
use risingwave_hummock_sdk::compaction_group::hummock_version_ext::SstDeltaInfo;
use risingwave_hummock_sdk::{HummockEpoch, HummockVersionId, SyncResult};
use thiserror_ext::AsReport;
use tokio::spawn;
use tokio::sync::mpsc::error::SendError;
use tokio::sync::mpsc::{unbounded_channel, UnboundedReceiver, UnboundedSender};
use tokio::sync::oneshot;
use tracing::{debug, error, info, trace, warn};

use super::refiller::{CacheRefillConfig, CacheRefiller};
use super::{LocalInstanceGuard, LocalInstanceId, ReadVersionMappingType};
use crate::filter_key_extractor::FilterKeyExtractorManager;
use crate::hummock::compactor::{await_tree_key, compact, CompactorContext};
use crate::hummock::conflict_detector::ConflictDetector;
use crate::hummock::event_handler::refiller::{CacheRefillerEvent, SpawnRefillTask};
use crate::hummock::event_handler::uploader::{
    HummockUploader, SpawnUploadTask, SyncedData, UploadTaskInfo, UploadTaskOutput,
};
use crate::hummock::event_handler::{
    HummockEvent, HummockReadVersionRef, HummockVersionUpdate, ReadOnlyReadVersionMapping,
    ReadOnlyRwLockRef,
};
use crate::hummock::local_version::pinned_version::PinnedVersion;
use crate::hummock::store::version::{
    HummockReadVersion, StagingData, StagingSstableInfo, VersionUpdate,
};
use crate::hummock::{
    HummockResult, MemoryLimiter, SstableObjectIdManager, SstableStoreRef, TrackerId,
};
use crate::mem_table::ImmutableMemtable;
use crate::monitor::HummockStateStoreMetrics;
use crate::opts::StorageOpts;

#[derive(Clone)]
pub struct BufferTracker {
    flush_threshold: usize,
    min_batch_flush_size: usize,
    global_buffer: Arc<MemoryLimiter>,
    global_upload_task_size: GenericGauge<AtomicU64>,
}

impl BufferTracker {
    pub fn from_storage_opts(
        config: &StorageOpts,
        global_upload_task_size: GenericGauge<AtomicU64>,
    ) -> Self {
        let capacity = config.shared_buffer_capacity_mb * (1 << 20);
        let flush_threshold = (capacity as f32 * config.shared_buffer_flush_ratio) as usize;
        let shared_buffer_min_batch_flush_size =
            config.shared_buffer_min_batch_flush_size_mb * (1 << 20);
        assert!(
            flush_threshold < capacity,
            "flush_threshold {} should be less or equal to capacity {}",
            flush_threshold,
            capacity
        );
        Self::new(
            capacity,
            flush_threshold,
            global_upload_task_size,
            shared_buffer_min_batch_flush_size,
        )
    }

    fn new(
        capacity: usize,
        flush_threshold: usize,
        global_upload_task_size: GenericGauge<AtomicU64>,
        min_batch_flush_size: usize,
    ) -> Self {
        assert!(capacity >= flush_threshold);
        Self {
            flush_threshold,
            global_buffer: Arc::new(MemoryLimiter::new(capacity as u64)),
            global_upload_task_size,
            min_batch_flush_size,
        }
    }

    pub fn for_test() -> Self {
        Self::from_storage_opts(
            &StorageOpts::default(),
            GenericGauge::new("test", "test").unwrap(),
        )
    }

    pub fn get_buffer_size(&self) -> usize {
        self.global_buffer.get_memory_usage() as usize
    }

    pub fn get_memory_limiter(&self) -> &Arc<MemoryLimiter> {
        &self.global_buffer
    }

    pub fn global_upload_task_size(&self) -> &GenericGauge<AtomicU64> {
        &self.global_upload_task_size
    }

    /// Return true when the buffer size minus current upload task size is still greater than the
    /// flush threshold.
    pub fn need_flush(&self) -> bool {
        self.get_buffer_size() > self.flush_threshold + self.global_upload_task_size.get() as usize
    }

    pub fn need_more_flush(&self, curr_batch_flush_size: usize) -> bool {
        curr_batch_flush_size < self.min_batch_flush_size || self.need_flush()
    }

    #[cfg(test)]
    pub(crate) fn flush_threshold(&self) -> usize {
        self.flush_threshold
    }
}

#[derive(Clone)]
pub struct HummockEventSender {
    inner: UnboundedSender<HummockEvent>,
    event_count: IntGauge,
}

pub fn event_channel(event_count: IntGauge) -> (HummockEventSender, HummockEventReceiver) {
    let (tx, rx) = unbounded_channel();
    (
        HummockEventSender {
            inner: tx,
            event_count: event_count.clone(),
        },
        HummockEventReceiver {
            inner: rx,
            event_count,
        },
    )
}

impl HummockEventSender {
    pub fn send(&self, event: HummockEvent) -> Result<(), SendError<HummockEvent>> {
        self.inner.send(event)?;
        self.event_count.inc();
        Ok(())
    }
}

pub struct HummockEventReceiver {
    inner: UnboundedReceiver<HummockEvent>,
    event_count: IntGauge,
}

impl HummockEventReceiver {
    async fn recv(&mut self) -> Option<HummockEvent> {
        let event = self.inner.recv().await?;
        self.event_count.dec();
        Some(event)
    }
}

struct HummockEventHandlerMetrics {
    event_handler_on_upload_finish_latency: Histogram,
    event_handler_on_apply_version_update: Histogram,
    event_handler_on_recv_version_update: Histogram,
}

pub struct HummockEventHandler {
    hummock_event_tx: HummockEventSender,
    hummock_event_rx: HummockEventReceiver,
    version_update_rx: UnboundedReceiver<HummockVersionUpdate>,
    read_version_mapping: Arc<RwLock<ReadVersionMappingType>>,
    /// A copy of `read_version_mapping` but owned by event handler
    local_read_version_mapping: HashMap<LocalInstanceId, (TableId, HummockReadVersionRef)>,

    version_update_notifier_tx: Arc<tokio::sync::watch::Sender<HummockEpoch>>,
    pinned_version: Arc<ArcSwap<PinnedVersion>>,
    write_conflict_detector: Option<Arc<ConflictDetector>>,

    uploader: HummockUploader,
    refiller: CacheRefiller,

    last_instance_id: LocalInstanceId,

    sstable_object_id_manager: Option<Arc<SstableObjectIdManager>>,
    metrics: HummockEventHandlerMetrics,
}

async fn flush_imms(
    payload: Vec<ImmutableMemtable>,
    task_info: UploadTaskInfo,
    compactor_context: CompactorContext,
    filter_key_extractor_manager: FilterKeyExtractorManager,
    sstable_object_id_manager: Arc<SstableObjectIdManager>,
) -> HummockResult<UploadTaskOutput> {
    for epoch in &task_info.epochs {
        let _ = sstable_object_id_manager
            .add_watermark_object_id(Some(*epoch))
            .await
            .inspect_err(|e| {
                error!(epoch, error = %e.as_report(), "unable to set watermark sst id");
            });
    }
    compact(
        compactor_context,
        sstable_object_id_manager,
        payload,
        task_info.compaction_group_index,
        filter_key_extractor_manager,
    )
    .verbose_instrument_await("shared_buffer_compact")
    .await
}

impl HummockEventHandler {
    pub fn new(
        version_update_rx: UnboundedReceiver<HummockVersionUpdate>,
        pinned_version: PinnedVersion,
        compactor_context: CompactorContext,
        filter_key_extractor_manager: FilterKeyExtractorManager,
        sstable_object_id_manager: Arc<SstableObjectIdManager>,
        state_store_metrics: Arc<HummockStateStoreMetrics>,
    ) -> Self {
        let upload_compactor_context = compactor_context.clone();
        let cloned_sstable_object_id_manager = sstable_object_id_manager.clone();
        let upload_task_latency = state_store_metrics.uploader_upload_task_latency.clone();
        let wait_poll_latency = state_store_metrics.uploader_wait_poll_latency.clone();
        Self::new_inner(
            version_update_rx,
            pinned_version,
            Some(sstable_object_id_manager),
            compactor_context.sstable_store.clone(),
            state_store_metrics,
            &compactor_context.storage_opts,
            Arc::new(move |payload, task_info| {
                static NEXT_UPLOAD_TASK_ID: LazyLock<AtomicUsize> =
                    LazyLock::new(|| AtomicUsize::new(0));
                let tree_root = upload_compactor_context.await_tree_reg.as_ref().map(|reg| {
                    let upload_task_id = NEXT_UPLOAD_TASK_ID.fetch_add(1, Relaxed);
                    reg.register(
                        await_tree_key::SpawnUploadTask { id: upload_task_id },
                        format!("Spawn Upload Task: {}", task_info),
                    )
                });
                let upload_task_latency = upload_task_latency.clone();
                let wait_poll_latency = wait_poll_latency.clone();
                let upload_compactor_context = upload_compactor_context.clone();
                let filter_key_extractor_manager = filter_key_extractor_manager.clone();
                let sstable_object_id_manager = cloned_sstable_object_id_manager.clone();
                spawn({
                    let future = async move {
                        let _timer = upload_task_latency.start_timer();
                        let mut output = flush_imms(
                            payload
                                .into_values()
                                .flat_map(|imms| imms.into_iter())
                                .collect(),
                            task_info,
                            upload_compactor_context.clone(),
                            filter_key_extractor_manager.clone(),
                            sstable_object_id_manager.clone(),
                        )
                        .await?;
                        assert!(
                            output
                                .wait_poll_timer
                                .replace(wait_poll_latency.start_timer())
                                .is_none(),
                            "should not set timer before"
                        );
                        Ok(output)
                    };
                    if let Some(tree_root) = tree_root {
                        tree_root.instrument(future).left_future()
                    } else {
                        future.right_future()
                    }
                })
            }),
            CacheRefiller::default_spawn_refill_task(),
        )
    }

    fn new_inner(
        version_update_rx: UnboundedReceiver<HummockVersionUpdate>,
        pinned_version: PinnedVersion,
        sstable_object_id_manager: Option<Arc<SstableObjectIdManager>>,
        sstable_store: SstableStoreRef,
        state_store_metrics: Arc<HummockStateStoreMetrics>,
        storage_opts: &StorageOpts,
        spawn_upload_task: SpawnUploadTask,
        spawn_refill_task: SpawnRefillTask,
    ) -> Self {
        let (hummock_event_tx, hummock_event_rx) =
            event_channel(state_store_metrics.event_handler_pending_event.clone());
        let (version_update_notifier_tx, _) =
            tokio::sync::watch::channel(pinned_version.visible_table_committed_epoch());
        let version_update_notifier_tx = Arc::new(version_update_notifier_tx);
        let read_version_mapping = Arc::new(RwLock::new(HashMap::default()));
        let buffer_tracker = BufferTracker::from_storage_opts(
            storage_opts,
            state_store_metrics.uploader_uploading_task_size.clone(),
        );
        let write_conflict_detector = ConflictDetector::new_from_config(storage_opts);

        let metrics = HummockEventHandlerMetrics {
            event_handler_on_upload_finish_latency: state_store_metrics
                .event_handler_latency
                .with_label_values(&["on_upload_finish"]),
            event_handler_on_apply_version_update: state_store_metrics
                .event_handler_latency
                .with_label_values(&["apply_version"]),
            event_handler_on_recv_version_update: state_store_metrics
                .event_handler_latency
                .with_label_values(&["recv_version_update"]),
        };

        let uploader = HummockUploader::new(
            state_store_metrics,
            pinned_version.clone(),
            spawn_upload_task,
            buffer_tracker,
            storage_opts,
        );
        let refiller = CacheRefiller::new(
            CacheRefillConfig::from_storage_opts(storage_opts),
            sstable_store,
            spawn_refill_task,
        );

        Self {
            hummock_event_tx,
            hummock_event_rx,
            version_update_rx,
            version_update_notifier_tx,
            pinned_version: Arc::new(ArcSwap::from_pointee(pinned_version)),
            write_conflict_detector,
            read_version_mapping,
            local_read_version_mapping: Default::default(),
            uploader,
            refiller,
            last_instance_id: 0,
            sstable_object_id_manager,
            metrics,
        }
    }

    pub fn version_update_notifier_tx(&self) -> Arc<tokio::sync::watch::Sender<HummockEpoch>> {
        self.version_update_notifier_tx.clone()
    }

    pub fn pinned_version(&self) -> Arc<ArcSwap<PinnedVersion>> {
        self.pinned_version.clone()
    }

    pub fn read_version_mapping(&self) -> ReadOnlyReadVersionMapping {
        ReadOnlyRwLockRef::new(self.read_version_mapping.clone())
    }

    pub fn event_sender(&self) -> HummockEventSender {
        self.hummock_event_tx.clone()
    }

    pub fn buffer_tracker(&self) -> &BufferTracker {
        self.uploader.buffer_tracker()
    }
}

// Handler for different events
impl HummockEventHandler {
    /// This function will be performed under the protection of the `read_version_mapping` read
    /// lock, and add write lock on each `read_version` operation
    fn for_each_read_version(
        &self,
        instances: impl IntoIterator<Item = LocalInstanceId>,
        mut f: impl FnMut(LocalInstanceId, &mut HummockReadVersion),
    ) {
        let instances = {
            #[cfg(debug_assertions)]
            {
                // check duplication on debug_mode
                let mut id_set = std::collections::HashSet::new();
                for instance in instances {
                    assert!(id_set.insert(instance));
                }
                id_set
            }
            #[cfg(not(debug_assertions))]
            {
                instances
            }
        };
        let mut pending = VecDeque::new();
        let mut total_count = 0;
        for instance_id in instances {
            let Some((_, read_version)) = self.local_read_version_mapping.get(&instance_id) else {
                continue;
            };
            total_count += 1;
            if let Some(mut write_guard) = read_version.try_write() {
                f(instance_id, &mut write_guard);
            } else {
                pending.push_back(instance_id);
            }
        }
        if !pending.is_empty() {
            if pending.len() * 10 > total_count {
                // Only print warn log when failed to acquire more than 10%
                warn!(
                    pending_count = pending.len(),
                    total_count, "cannot acquire lock for all read version"
                );
            } else {
                debug!(
                    pending_count = pending.len(),
                    total_count, "cannot acquire lock for all read version"
                );
            }
        }

        const TRY_LOCK_TIMEOUT: Duration = Duration::from_millis(1);

        while let Some(instance_id) = pending.pop_front() {
            let (_, read_version) = self
                .local_read_version_mapping
                .get(&instance_id)
                .expect("have checked exist before");
            if let Some(mut write_guard) = read_version.try_write_for(TRY_LOCK_TIMEOUT) {
                f(instance_id, &mut write_guard);
            } else {
                warn!(instance_id, "failed to get lock again for instance");
                pending.push_back(instance_id);
            }
        }
    }

    fn handle_uploaded_sst_inner(&mut self, staging_sstable_info: Arc<StagingSstableInfo>) {
        trace!("data_flushed. SST size {}", staging_sstable_info.imm_size());
        self.for_each_read_version(
            staging_sstable_info.imm_ids().keys().cloned(),
            |_, read_version| {
                read_version.update(VersionUpdate::Staging(StagingData::Sst(
                    staging_sstable_info.clone(),
                )))
            },
        )
    }

    fn handle_sync_epoch(
        &mut self,
        new_sync_epoch: HummockEpoch,
        sync_result_sender: oneshot::Sender<HummockResult<SyncedData>>,
        table_ids: HashSet<TableId>,
    ) {
        debug!(
            new_sync_epoch,
            ?table_ids,
            "awaiting for epoch to be synced",
        );
        self.uploader
            .start_sync_epoch(new_sync_epoch, sync_result_sender, table_ids);
    }

    async fn handle_clear(&mut self, notifier: oneshot::Sender<()>, version_id: HummockVersionId) {
        info!(
            ?version_id,
            current_version_id = ?self.uploader.hummock_version().id(),
            "handle clear event"
        );

        self.uploader.clear();

        let current_version = self.uploader.hummock_version();

        if current_version.version().id < version_id {
            let mut latest_version = if let Some(CacheRefillerEvent {
                pinned_version,
                new_pinned_version,
            }) = self.refiller.clear()
            {
                assert_eq!(
                    current_version.id(),
                    pinned_version.id(),
                    "refiller earliest version {:?} not equal to current version {:?}",
                    pinned_version.version(),
                    current_version.version()
                );

                info!(
                    ?version_id,
<<<<<<< HEAD
                    current_mce = current_version.visible_table_committed_epoch(),
                    refiller_mce = new_pinned_version.visible_table_committed_epoch(),
=======
                    current_mce = current_version.max_committed_epoch(),
                    refiller_mce = new_pinned_version.max_committed_epoch(),
>>>>>>> 08779262
                    "refiller is clear in recovery"
                );

                Some(new_pinned_version)
            } else {
                None
            };

            while let latest_version_ref = latest_version.as_ref().unwrap_or(current_version)
                && latest_version_ref.version().id < version_id
            {
                let version_update = self
                    .version_update_rx
                    .recv()
                    .await
                    .expect("should not be empty");
                latest_version = Some(Self::resolve_version_update_info(
                    latest_version_ref.clone(),
                    version_update,
                    None,
                ));
            }

            self.apply_version_update(
                current_version.clone(),
                latest_version.expect("must have some version update to raise the mce"),
            );
        }

        assert!(
            self.local_read_version_mapping.is_empty(),
            "read version mapping not empty when clear. remaining tables: {:?}",
            self.local_read_version_mapping
                .values()
                .map(|(_, read_version)| read_version.read().table_id())
                .collect_vec()
        );

        if let Some(sstable_object_id_manager) = &self.sstable_object_id_manager {
            sstable_object_id_manager
                .remove_watermark_object_id(TrackerId::Epoch(HummockEpoch::MAX));
        }

        // Notify completion of the Clear event.
        let _ = notifier.send(()).inspect_err(|e| {
            error!("failed to notify completion of clear event: {:?}", e);
        });

        info!(?version_id, "clear finished");
    }

    fn handle_version_update(&mut self, version_payload: HummockVersionUpdate) {
        let _timer = self
            .metrics
            .event_handler_on_recv_version_update
            .start_timer();
        let pinned_version = self
            .refiller
            .last_new_pinned_version()
            .cloned()
            .unwrap_or_else(|| self.uploader.hummock_version().clone());

        let mut sst_delta_infos = vec![];
        let new_pinned_version = Self::resolve_version_update_info(
            pinned_version.clone(),
            version_payload,
            Some(&mut sst_delta_infos),
        );

        self.refiller
            .start_cache_refill(sst_delta_infos, pinned_version, new_pinned_version);
    }

    fn resolve_version_update_info(
        pinned_version: PinnedVersion,
        version_payload: HummockVersionUpdate,
        mut sst_delta_infos: Option<&mut Vec<SstDeltaInfo>>,
    ) -> PinnedVersion {
        let newly_pinned_version = match version_payload {
            HummockVersionUpdate::VersionDeltas(version_deltas) => {
                let mut version_to_apply = pinned_version.version().clone();
                for version_delta in &version_deltas {
                    assert_eq!(version_to_apply.id, version_delta.prev_id);
                    if let Some(sst_delta_infos) = &mut sst_delta_infos {
                        sst_delta_infos.extend(
                            version_to_apply
                                .build_sst_delta_infos(version_delta)
                                .into_iter(),
                        );
                    }
                    version_to_apply.apply_version_delta(version_delta);
                }

                version_to_apply
            }
            HummockVersionUpdate::PinnedVersion(version) => *version,
        };

        pinned_version.new_pin_version(newly_pinned_version)
    }

    fn apply_version_update(
        &mut self,
        pinned_version: PinnedVersion,
        new_pinned_version: PinnedVersion,
    ) {
        let _timer = self
            .metrics
            .event_handler_on_apply_version_update
            .start_timer();
        self.pinned_version
            .store(Arc::new(new_pinned_version.clone()));

        {
            self.for_each_read_version(
                self.local_read_version_mapping.keys().cloned(),
                |_, read_version| {
                    read_version
                        .update(VersionUpdate::CommittedSnapshot(new_pinned_version.clone()))
                },
            );
        }

        let prev_max_committed_epoch = pinned_version.visible_table_committed_epoch();
        let max_committed_epoch = new_pinned_version.visible_table_committed_epoch();

        // only notify local_version_manager when MCE change
        self.version_update_notifier_tx.send_if_modified(|state| {
            assert_eq!(prev_max_committed_epoch, *state);
            if max_committed_epoch > *state {
                *state = max_committed_epoch;
                true
            } else {
                false
            }
        });

        if let Some(conflict_detector) = self.write_conflict_detector.as_ref() {
            conflict_detector.set_watermark(max_committed_epoch);
        }

        // TODO: should we change the logic when supporting partial ckpt?
        if let Some(sstable_object_id_manager) = &self.sstable_object_id_manager {
            sstable_object_id_manager.remove_watermark_object_id(TrackerId::Epoch(
                self.pinned_version.load().visible_table_committed_epoch(),
            ));
        }

        debug!(
            "update to hummock version: {}, epoch: {}",
            new_pinned_version.id(),
            new_pinned_version.visible_table_committed_epoch()
        );

        self.uploader.update_pinned_version(new_pinned_version);
    }
}

impl HummockEventHandler {
    pub async fn start_hummock_event_handler_worker(mut self) {
        loop {
            tokio::select! {
                sst = self.uploader.next_uploaded_sst() => {
                    self.handle_uploaded_sst(sst);
                }
                event = self.refiller.next_event() => {
                    let CacheRefillerEvent {pinned_version, new_pinned_version } = event;
                    self.apply_version_update(pinned_version, new_pinned_version);
                }
                event = pin!(self.hummock_event_rx.recv()) => {
                    let Some(event) = event else { break };
                    match event {
                        HummockEvent::Clear(notifier, version_id) => {
                            self.handle_clear(notifier, version_id).await
                        },
                        HummockEvent::Shutdown => {
                            info!("event handler shutdown");
                            return;
                        },
                        event => {
                            self.handle_hummock_event(event);
                        }
                    }
                }
                version_update = pin!(self.version_update_rx.recv()) => {
                    let Some(version_update) = version_update else {
                        warn!("version update stream ends. event handle shutdown");
                        return;
                    };
                    self.handle_version_update(version_update);
                }
            }
        }
    }

    fn handle_uploaded_sst(&mut self, sst: Arc<StagingSstableInfo>) {
        let _timer = self
            .metrics
            .event_handler_on_upload_finish_latency
            .start_timer();
        self.handle_uploaded_sst_inner(sst);
    }

    /// Gracefully shutdown if returns `true`.
    fn handle_hummock_event(&mut self, event: HummockEvent) {
        match event {
            HummockEvent::BufferMayFlush => {
                self.uploader.may_flush();
            }
            HummockEvent::SyncEpoch {
                new_sync_epoch,
                sync_result_sender,
                table_ids,
            } => {
                self.handle_sync_epoch(new_sync_epoch, sync_result_sender, table_ids);
            }
            HummockEvent::Clear(_, _) => {
                unreachable!("clear is handled in separated async context")
            }
            HummockEvent::Shutdown => {
                unreachable!("shutdown is handled specially")
            }
            HummockEvent::StartEpoch { epoch, table_ids } => {
                self.uploader.start_epoch(epoch, table_ids);
            }
            HummockEvent::InitEpoch {
                instance_id,
                init_epoch,
            } => {
                let table_id = self
                    .local_read_version_mapping
                    .get(&instance_id)
                    .expect("should exist")
                    .0;
                self.uploader
                    .init_instance(instance_id, table_id, init_epoch);
            }
            HummockEvent::ImmToUploader { instance_id, imm } => {
                assert!(
                    self.local_read_version_mapping.contains_key(&instance_id),
                    "add imm from non-existing read version instance: instance_id: {}, table_id {}",
                    instance_id,
                    imm.table_id,
                );
                self.uploader.add_imm(instance_id, imm);
                self.uploader.may_flush();
            }

            HummockEvent::LocalSealEpoch {
                next_epoch,
                opts,
                instance_id,
            } => {
                self.uploader
                    .local_seal_epoch(instance_id, next_epoch, opts);
            }

            #[cfg(any(test, feature = "test"))]
            HummockEvent::FlushEvent(sender) => {
                let _ = sender.send(()).inspect_err(|e| {
                    error!("unable to send flush result: {:?}", e);
                });
            }

            HummockEvent::RegisterReadVersion {
                table_id,
                new_read_version_sender,
                is_replicated,
                vnodes,
            } => {
                let pinned_version = self.pinned_version.load();
                let instance_id = self.generate_instance_id();
                let basic_read_version = Arc::new(RwLock::new(
                    HummockReadVersion::new_with_replication_option(
                        table_id,
                        instance_id,
                        (**pinned_version).clone(),
                        is_replicated,
                        vnodes,
                    ),
                ));

                debug!(
                    "new read version registered: table_id: {}, instance_id: {}",
                    table_id, instance_id
                );

                {
                    self.local_read_version_mapping
                        .insert(instance_id, (table_id, basic_read_version.clone()));
                    let mut read_version_mapping_guard = self.read_version_mapping.write();

                    read_version_mapping_guard
                        .entry(table_id)
                        .or_default()
                        .insert(instance_id, basic_read_version.clone());
                }

                match new_read_version_sender.send((
                    basic_read_version,
                    LocalInstanceGuard {
                        table_id,
                        instance_id,
                        event_sender: Some(self.hummock_event_tx.clone()),
                    },
                )) {
                    Ok(_) => {}
                    Err((_, mut guard)) => {
                        warn!(
                            "RegisterReadVersion send fail table_id {:?} instance_is {:?}",
                            table_id, instance_id
                        );
                        guard.event_sender.take().expect("sender is just set");
                        self.destroy_read_version(instance_id);
                    }
                }
            }

            HummockEvent::DestroyReadVersion { instance_id } => {
                self.uploader.may_destroy_instance(instance_id);
                self.destroy_read_version(instance_id);
            }
        }
    }

    fn destroy_read_version(&mut self, instance_id: LocalInstanceId) {
        {
            {
                debug!("read version deregister: instance_id: {}", instance_id);
                let (table_id, _) = self
                    .local_read_version_mapping
                    .remove(&instance_id)
                    .unwrap_or_else(|| {
                        panic!(
                            "DestroyHummockInstance inexist instance instance_id {}",
                            instance_id
                        )
                    });
                let mut read_version_mapping_guard = self.read_version_mapping.write();
                let entry = read_version_mapping_guard
                    .get_mut(&table_id)
                    .unwrap_or_else(|| {
                        panic!(
                            "DestroyHummockInstance table_id {} instance_id {} fail",
                            table_id, instance_id
                        )
                    });
                entry.remove(&instance_id).unwrap_or_else(|| {
                    panic!(
                        "DestroyHummockInstance inexist instance table_id {} instance_id {}",
                        table_id, instance_id
                    )
                });
                if entry.is_empty() {
                    read_version_mapping_guard.remove(&table_id);
                }
            }
        }
    }

    fn generate_instance_id(&mut self) -> LocalInstanceId {
        self.last_instance_id += 1;
        self.last_instance_id
    }
}

pub(super) fn send_sync_result(
    sender: oneshot::Sender<HummockResult<SyncedData>>,
    result: HummockResult<SyncedData>,
) {
    let _ = sender.send(result).inspect_err(|e| {
        error!("unable to send sync result. Err: {:?}", e);
    });
}

impl SyncedData {
    pub fn into_sync_result(self) -> SyncResult {
        {
            let SyncedData {
                uploaded_ssts,
                table_watermarks,
            } = self;
            let mut sync_size = 0;
            let mut uncommitted_ssts = Vec::new();
            let mut old_value_ssts = Vec::new();
            // The newly uploaded `sstable_infos` contains newer data. Therefore,
            // `newly_upload_ssts` at the front
            for sst in uploaded_ssts {
                sync_size += sst.imm_size();
                uncommitted_ssts.extend(sst.sstable_infos().iter().cloned());
                old_value_ssts.extend(sst.old_value_sstable_infos().iter().cloned());
            }
            SyncResult {
                sync_size,
                uncommitted_ssts,
                table_watermarks: table_watermarks.clone(),
                old_value_ssts,
            }
        }
    }
}

#[cfg(test)]
mod tests {
    use std::collections::HashSet;
    use std::future::{poll_fn, Future};
    use std::sync::Arc;
    use std::task::Poll;

    use futures::FutureExt;
    use parking_lot::Mutex;
    use risingwave_common::bitmap::BitmapBuilder;
    use risingwave_common::hash::VirtualNode;
    use risingwave_common::util::epoch::{test_epoch, EpochExt};
    use risingwave_hummock_sdk::version::HummockVersion;
    use risingwave_pb::hummock::PbHummockVersion;
    use tokio::spawn;
    use tokio::sync::mpsc::unbounded_channel;
    use tokio::sync::oneshot;

    use crate::hummock::event_handler::refiller::CacheRefiller;
    use crate::hummock::event_handler::uploader::test_utils::{gen_imm, TEST_TABLE_ID};
    use crate::hummock::event_handler::uploader::UploadTaskOutput;
    use crate::hummock::event_handler::{HummockEvent, HummockEventHandler, HummockVersionUpdate};
    use crate::hummock::iterator::test_utils::mock_sstable_store;
    use crate::hummock::local_version::pinned_version::PinnedVersion;
    use crate::hummock::store::version::{StagingData, VersionUpdate};
    use crate::hummock::test_utils::default_opts_for_test;
    use crate::hummock::HummockError;
    use crate::monitor::HummockStateStoreMetrics;
    use crate::store::SealCurrentEpochOptions;

    #[tokio::test]
    async fn test_clear_shared_buffer() {
        let epoch0 = test_epoch(233);
        let mut next_version_id = 1;
        let mut make_new_version = |max_committed_epoch| {
            let id = next_version_id;
            next_version_id += 1;
            HummockVersion::from_rpc_protobuf(&PbHummockVersion {
                id,
                max_committed_epoch,
                ..Default::default()
            })
        };

        let initial_version = PinnedVersion::new(make_new_version(epoch0), unbounded_channel().0);

        let (version_update_tx, version_update_rx) = unbounded_channel();
        let (refill_task_tx, mut refill_task_rx) = unbounded_channel();

        let refill_task_tx_clone = refill_task_tx.clone();

        let event_handler = HummockEventHandler::new_inner(
            version_update_rx,
            initial_version.clone(),
            None,
            mock_sstable_store().await,
            Arc::new(HummockStateStoreMetrics::unused()),
            &default_opts_for_test(),
            Arc::new(|_, _| unreachable!("should not spawn upload task")),
            Arc::new(move |_, _, old_version, new_version| {
                let (tx, rx) = oneshot::channel();
                refill_task_tx_clone
                    .send((old_version, new_version, tx))
                    .unwrap();
                spawn(async move {
                    let _ = rx.await;
                })
            }),
        );

        let event_tx = event_handler.event_sender();
        let latest_version = event_handler.pinned_version.clone();
        let latest_version_update_tx = event_handler.version_update_notifier_tx.clone();

        let send_clear = |version_id| {
            let (tx, rx) = oneshot::channel();
            event_tx.send(HummockEvent::Clear(tx, version_id)).unwrap();
            rx
        };

        let _join_handle = spawn(event_handler.start_hummock_event_handler_worker());

        // test normal recovery
        send_clear(initial_version.id()).await.unwrap();

        // test normal refill finish
        let epoch1 = epoch0 + 1;
        let version1 = make_new_version(epoch1);
        {
            version_update_tx
                .send(HummockVersionUpdate::PinnedVersion(Box::new(
                    version1.clone(),
                )))
                .unwrap();
            let (old_version, new_version, refill_finish_tx) = refill_task_rx.recv().await.unwrap();
            assert_eq!(old_version.version(), initial_version.version());
            assert_eq!(new_version.version(), &version1);
            assert_eq!(latest_version.load().version(), initial_version.version());

            let mut changed = latest_version_update_tx.subscribe();
            refill_finish_tx.send(()).unwrap();
            changed.changed().await.unwrap();
            assert_eq!(latest_version.load().version(), &version1);
        }

        // test recovery with pending refill task
        let epoch2 = epoch1 + 1;
        let version2 = make_new_version(epoch2);
        let epoch3 = epoch2 + 1;
        let version3 = make_new_version(epoch3);
        {
            version_update_tx
                .send(HummockVersionUpdate::PinnedVersion(Box::new(
                    version2.clone(),
                )))
                .unwrap();
            version_update_tx
                .send(HummockVersionUpdate::PinnedVersion(Box::new(
                    version3.clone(),
                )))
                .unwrap();
            let (old_version2, new_version2, _refill_finish_tx2) =
                refill_task_rx.recv().await.unwrap();
            assert_eq!(old_version2.version(), &version1);
            assert_eq!(new_version2.version(), &version2);
            let (old_version3, new_version3, _refill_finish_tx3) =
                refill_task_rx.recv().await.unwrap();
            assert_eq!(old_version3.version(), &version2);
            assert_eq!(new_version3.version(), &version3);
            assert_eq!(latest_version.load().version(), &version1);

            let rx = send_clear(version3.id);
            rx.await.unwrap();
            assert_eq!(latest_version.load().version(), &version3);
        }

        async fn assert_pending(fut: &mut (impl Future + Unpin)) {
            assert!(poll_fn(|cx| Poll::Ready(fut.poll_unpin(cx).is_pending())).await);
        }

        // test recovery with later arriving version update
        let epoch4 = epoch3 + 1;
        let version4 = make_new_version(epoch4);
        let epoch5 = epoch4 + 1;
        let version5 = make_new_version(epoch5);
        {
            let mut rx = send_clear(version5.id);
            assert_pending(&mut rx).await;
            version_update_tx
                .send(HummockVersionUpdate::PinnedVersion(Box::new(
                    version4.clone(),
                )))
                .unwrap();
            assert_pending(&mut rx).await;
            version_update_tx
                .send(HummockVersionUpdate::PinnedVersion(Box::new(
                    version5.clone(),
                )))
                .unwrap();
            rx.await.unwrap();
            assert_eq!(latest_version.load().version(), &version5);
        }
    }

    #[tokio::test]
    async fn test_old_epoch_sync_fail() {
        let epoch0 = test_epoch(233);

        let initial_version = PinnedVersion::new(
            HummockVersion::from_rpc_protobuf(&PbHummockVersion {
                id: 1,
                max_committed_epoch: epoch0,
                ..Default::default()
            }),
            unbounded_channel().0,
        );

        let (_version_update_tx, version_update_rx) = unbounded_channel();

        let epoch1 = epoch0.next_epoch();
        let epoch2 = epoch1.next_epoch();
        let (tx, rx) = oneshot::channel();
        let rx = Arc::new(Mutex::new(Some(rx)));

        let event_handler = HummockEventHandler::new_inner(
            version_update_rx,
            initial_version.clone(),
            None,
            mock_sstable_store().await,
            Arc::new(HummockStateStoreMetrics::unused()),
            &default_opts_for_test(),
            Arc::new(move |_, info| {
                assert_eq!(info.epochs.len(), 1);
                let epoch = info.epochs[0];
                match epoch {
                    epoch if epoch == epoch1 => {
                        let rx = rx.lock().take().unwrap();
                        spawn(async move {
                            rx.await.unwrap();
                            Err(HummockError::other("fail"))
                        })
                    }
                    epoch if epoch == epoch2 => spawn(async move {
                        Ok(UploadTaskOutput {
                            new_value_ssts: vec![],
                            old_value_ssts: vec![],
                            wait_poll_timer: None,
                        })
                    }),
                    _ => unreachable!(),
                }
            }),
            CacheRefiller::default_spawn_refill_task(),
        );

        let event_tx = event_handler.event_sender();

        let send_event = |event| event_tx.send(event).unwrap();

        let _join_handle = spawn(event_handler.start_hummock_event_handler_worker());

        let (read_version, guard) = {
            let (tx, rx) = oneshot::channel();
            send_event(HummockEvent::RegisterReadVersion {
                table_id: TEST_TABLE_ID,
                new_read_version_sender: tx,
                is_replicated: false,
                vnodes: Arc::new(BitmapBuilder::filled(VirtualNode::COUNT).finish()),
            });
            rx.await.unwrap()
        };

        send_event(HummockEvent::StartEpoch {
            epoch: epoch1,
            table_ids: HashSet::from_iter([TEST_TABLE_ID]),
        });

        send_event(HummockEvent::InitEpoch {
            instance_id: guard.instance_id,
            init_epoch: epoch1,
        });

        let imm1 = gen_imm(epoch1).await;
        read_version
            .write()
            .update(VersionUpdate::Staging(StagingData::ImmMem(imm1.clone())));

        send_event(HummockEvent::ImmToUploader {
            instance_id: guard.instance_id,
            imm: imm1,
        });

        send_event(HummockEvent::StartEpoch {
            epoch: epoch2,
            table_ids: HashSet::from_iter([TEST_TABLE_ID]),
        });

        send_event(HummockEvent::LocalSealEpoch {
            instance_id: guard.instance_id,
            next_epoch: epoch2,
            opts: SealCurrentEpochOptions::for_test(),
        });

        let imm2 = gen_imm(epoch2).await;
        read_version
            .write()
            .update(VersionUpdate::Staging(StagingData::ImmMem(imm2.clone())));

        send_event(HummockEvent::ImmToUploader {
            instance_id: guard.instance_id,
            imm: imm2,
        });

        let epoch3 = epoch2.next_epoch();
        send_event(HummockEvent::StartEpoch {
            epoch: epoch3,
            table_ids: HashSet::from_iter([TEST_TABLE_ID]),
        });
        send_event(HummockEvent::LocalSealEpoch {
            instance_id: guard.instance_id,
            next_epoch: epoch3,
            opts: SealCurrentEpochOptions::for_test(),
        });

        let (tx1, mut rx1) = oneshot::channel();
        send_event(HummockEvent::SyncEpoch {
            new_sync_epoch: epoch1,
            sync_result_sender: tx1,
            table_ids: HashSet::from_iter([TEST_TABLE_ID]),
        });
        assert!(poll_fn(|cx| Poll::Ready(rx1.poll_unpin(cx).is_pending())).await);
        let (tx2, mut rx2) = oneshot::channel();
        send_event(HummockEvent::SyncEpoch {
            new_sync_epoch: epoch2,
            sync_result_sender: tx2,
            table_ids: HashSet::from_iter([TEST_TABLE_ID]),
        });
        assert!(poll_fn(|cx| Poll::Ready(rx2.poll_unpin(cx).is_pending())).await);

        tx.send(()).unwrap();
        rx1.await.unwrap().unwrap_err();
        rx2.await.unwrap().unwrap_err();
    }
}<|MERGE_RESOLUTION|>--- conflicted
+++ resolved
@@ -511,13 +511,8 @@
 
                 info!(
                     ?version_id,
-<<<<<<< HEAD
                     current_mce = current_version.visible_table_committed_epoch(),
                     refiller_mce = new_pinned_version.visible_table_committed_epoch(),
-=======
-                    current_mce = current_version.max_committed_epoch(),
-                    refiller_mce = new_pinned_version.max_committed_epoch(),
->>>>>>> 08779262
                     "refiller is clear in recovery"
                 );
 
