--- conflicted
+++ resolved
@@ -12,7 +12,7 @@
 // See the License for the specific language governing permissions and
 // limitations under the License.
 
-use std::collections::{HashMap, HashSet};
+use std::collections::{HashMap, HashSet, VecDeque};
 use std::ops::Div;
 use std::sync::atomic::{AtomicBool, AtomicU32, Ordering};
 use std::sync::{Arc, Mutex};
@@ -51,7 +51,7 @@
 
 use super::task_progress::{TaskProgress, TaskProgressManagerRef};
 use super::{CompactionStatistics, TaskConfig};
-use crate::filter_key_extractor::{FilterKeyExtractorImpl, FilterKeyExtractorManager};
+use crate::{filter_key_extractor::{FilterKeyExtractorImpl, FilterKeyExtractorManager}, hummock::SharedComapctorObjectIdManager};
 use crate::hummock::compactor::compaction_utils::{
     build_multi_compaction_filter, estimate_task_output_capacity, estimate_task_output_capacity_v2,
     generate_splits, generate_splits_v2,
@@ -65,14 +65,9 @@
 use crate::hummock::vacuum::Vacuum;
 use crate::hummock::value::HummockValue;
 use crate::hummock::{
-<<<<<<< HEAD
     validate_ssts, BlockedXor16FilterBuilder, CachePolicy, CompactionDeleteRanges,
-    CompressionAlgorithm, HummockResult, MemoryLimiter, MonotonicDeleteEvent,
+    CompressionAlgorithm, GetObjectId, HummockResult, MemoryLimiter, MonotonicDeleteEvent,
     SstableBuilderOptions, SstableObjectIdManager, SstableStoreRef,
-=======
-    BlockedXor16FilterBuilder, CachePolicy, CompactionDeleteRanges, CompressionAlgorithm,
-    GetObjectId, HummockResult, MonotonicDeleteEvent, SstableBuilderOptions, SstableStoreRef,
->>>>>>> dc5829db
 };
 use crate::monitor::{CompactorMetrics, StoreLocalStatistic};
 use crate::opts::StorageOpts;
@@ -130,17 +125,12 @@
                 split_weight_by_vnode: task.split_weight_by_vnode,
                 use_block_based_filter,
             },
-<<<<<<< HEAD
             context.compactor_metrics.clone(),
             context.is_share_buffer_compact,
             context.sstable_store.clone(),
             context.memory_limiter.clone(),
-            context.sstable_object_id_manager.clone(),
+            sstable_object_id_manager,
             context.storage_opts.compact_iter_recreate_timeout_ms,
-            false,
-=======
-            sstable_object_id_manager,
->>>>>>> dc5829db
         );
 
         Self {
@@ -159,7 +149,7 @@
         sstable_store: SstableStoreRef,
         memory_limiter: Arc<MemoryLimiter>,
         storage_opts: Arc<StorageOpts>,
-        sstable_object_id_manager: Arc<SstableObjectIdManager>,
+        sstable_object_id_manager: Box<dyn GetObjectId>,
         compact_iter_recreate_timeout_ms: u64,
         task: CompactTask,
     ) -> Self {
@@ -205,9 +195,8 @@
             is_share_buffer_compact,
             sstable_store.clone(),
             memory_limiter.clone(),
-            sstable_object_id_manager.clone(),
+            sstable_object_id_manager,
             storage_opts.compact_iter_recreate_timeout_ms,
-            false,
         );
 
         Self {
@@ -1091,7 +1080,6 @@
     max_sub_compaction: u32,
     memory_limiter: Arc<MemoryLimiter>,
     filter_key_extractor_manager: Arc<FilterKeyExtractorManager>,
-    sstable_object_id_manager: Arc<SstableObjectIdManager>,
     block_size_kb: u32,
     object_store_recv_buffer_size: usize,
     sstable_size_mb: u32,
@@ -1120,8 +1108,10 @@
         let (tx, rx) = tokio::sync::oneshot::channel();
         let task_id = compact_task.task_id;
         shutdown.lock().unwrap().insert(task_id, tx);
+        let mut output_object_ids: VecDeque<_> = VecDeque::new();
+        output_object_ids.extend(output_ids);
+        let sstable_object_id_manager =  SharedComapctorObjectIdManager::new(output_object_ids);
         let (compact_task, table_stats) = shared_compact(
-            output_ids,
             compactor_metrics,
             compact_task,
             rx,
@@ -1158,7 +1148,6 @@
 /// Handles a compaction task and reports its status to hummock manager.
 /// Always return `Ok` and let hummock manager handle errors.
 pub async fn shared_compact(
-    output_object_id: Vec<u64>,
     compactor_metrics: Arc<CompactorMetrics>,
     mut compact_task: CompactTask,
     shutdown_rx: Receiver<()>,
@@ -1169,7 +1158,7 @@
     max_sub_compaction: u32,
     memory_limiter: Arc<MemoryLimiter>,
     filter_key_extractor_manager: Arc<FilterKeyExtractorManager>,
-    sstable_object_id_manager: Arc<SstableObjectIdManager>,
+    sstable_object_id_manager: SharedComapctorObjectIdManager,
     block_size_kb: u32,
     compact_iter_recreate_timeout_ms: u64,
     is_share_buffer_compact: bool,
@@ -1387,7 +1376,7 @@
             sstable_store.clone(),
             memory_limiter.clone(),
             storage_opts.clone(),
-            sstable_object_id_manager.clone(),
+            Box::new(sstable_object_id_manager.clone()),
             compact_iter_recreate_timeout_ms,
             compact_task.clone(),
         );
