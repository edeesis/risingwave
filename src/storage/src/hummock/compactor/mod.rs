--- conflicted
+++ resolved
@@ -445,12 +445,7 @@
                             }
                         }
 
-<<<<<<< HEAD
-                        tracing::trace!(
-                            cpu = %last_workload.cpu,
-=======
                         tracing::info!(
->>>>>>> 5a8866d8
                             running_task_count = %running_task_count.load(Ordering::Relaxed),
                             pull_task_ack = %pull_task_ack.load(Ordering::Relaxed),
                             pending_pull_task_count = %pending_pull_task_count
