--- conflicted
+++ resolved
@@ -15,24 +15,24 @@
 mod compaction_executor;
 mod compaction_filter;
 pub mod compaction_utils;
-use parking_lot::RwLock;
-use risingwave_pb::catalog::Table;
 use risingwave_pb::hummock::hummock_manager_service_client::HummockManagerServiceClient;
-use risingwave_pb::hummock::report_compaction_task_request::ReportTask as ReportSharedTask;
+use risingwave_pb::hummock::report_compaction_task_request::{
+    Event as ReportCompactionTaskEvent, HeartBeat as SharedHeartBeat,
+    ReportTask as ReportSharedTask,
+};
 use risingwave_pb::hummock::{
     dispatch_compaction_task_request, ReportFullScanTaskRequest, ReportVacuumTaskRequest,
 };
 pub mod compactor_runner;
 mod context;
 mod iterator;
-use std::collections::VecDeque;
 mod shared_buffer_compact;
 pub(super) mod task_progress;
 
 use std::collections::HashMap;
 use std::marker::PhantomData;
 use std::ops::Div;
-use std::sync::atomic::{AtomicBool, AtomicU32, AtomicU64, Ordering};
+use std::sync::atomic::{AtomicBool, AtomicU64, Ordering};
 use std::sync::{Arc, Mutex};
 use std::time::{Duration, SystemTime};
 
@@ -67,14 +67,13 @@
 
 pub use self::compaction_utils::{CompactionStatistics, RemoteBuilderFactory, TaskConfig};
 pub use self::task_progress::TaskProgress;
-use self::task_progress::TaskProgressManagerRef;
 use super::multi_builder::CapacitySplitTableBuilder;
 use super::{
     CompactionDeleteRanges, GetObjectId, HummockResult, SstableBuilderOptions,
     SstableObjectIdManager, Xor16FilterBuilder,
 };
 use crate::filter_key_extractor::FilterKeyExtractorImpl;
-use crate::hummock::compactor::compactor_runner::compact_and_build_sst;
+use crate::hummock::compactor::compactor_runner::{compact_and_build_sst, shared_compact};
 use crate::hummock::iterator::{Forward, HummockIterator};
 use crate::hummock::multi_builder::SplitTableOutput;
 use crate::hummock::vacuum::Vacuum;
@@ -82,8 +81,7 @@
     validate_ssts, BatchSstableWriterFactory, BlockedXor16FilterBuilder, FilterBuilder,
     HummockError, SstableWriterFactory, StreamingSstableWriterFactory,
 };
-use crate::monitor::CompactorMetrics;
-use crate::opts::StorageOpts;
+
 /// Implementation of Hummock compaction.
 pub struct Compactor {
     /// The context of the compactor.
@@ -99,21 +97,13 @@
 impl Compactor {
     /// Create a new compactor.
     pub fn new(
-<<<<<<< HEAD
-=======
         context: CompactorContext,
->>>>>>> 3e9b32bb
         options: SstableBuilderOptions,
         task_config: TaskConfig,
         object_id_getter: Box<dyn GetObjectId>,
     ) -> Self {
         Self {
-            compactor_metrics,
-            is_share_buffer_compact,
-            sstable_store,
-            memory_limiter,
-
-            sstable_object_id_manager,
+            context,
             options,
             task_config,
             get_id_time: Arc::new(AtomicU64::new(0)),
@@ -136,12 +126,16 @@
         split_index: Option<usize>,
     ) -> HummockResult<(Vec<LocalSstableInfo>, CompactionStatistics)> {
         // Monitor time cost building shared buffer to SSTs.
-        let compact_timer = if self.is_share_buffer_compact {
-            self.compactor_metrics
+        let compact_timer = if self.context.is_share_buffer_compact {
+            self.context
+                .compactor_metrics
                 .write_build_l0_sst_duration
                 .start_timer()
         } else {
-            self.compactor_metrics.compact_sst_duration.start_timer()
+            self.context
+                .compactor_metrics
+                .compact_sst_duration
+                .start_timer()
         };
 
         let (split_table_outputs, table_stats_map) = if self
@@ -219,8 +213,8 @@
             ssts.push(sst_info);
 
             let tracker_cloned = task_progress.clone();
-            let compactor_metrics_cloned = self.compactor_metrics.clone();
-            let is_share_buffer_compact = self.is_share_buffer_compact;
+            let compactor_metrics_cloned = self.context.compactor_metrics.clone();
+            let is_share_buffer_compact = self.context.is_share_buffer_compact;
             upload_join_handles.push(async move {
                 upload_join_handle
                     .verbose_instrument_await("upload")
@@ -247,7 +241,8 @@
         try_join_all(upload_join_handles)
             .verbose_instrument_await("join")
             .await?;
-        self.compactor_metrics
+        self.context
+            .compactor_metrics
             .get_table_id_total_time_duration
             .observe(self.get_id_time.load(Ordering::Relaxed) as f64 / 1000.0 / 1000.0);
 
@@ -290,7 +285,7 @@
 
         let mut sst_builder = CapacitySplitTableBuilder::new(
             builder_factory,
-            self.compactor_metrics.clone(),
+            self.context.compactor_metrics.clone(),
             task_progress.clone(),
             self.task_config.is_target_l0_or_lbase,
             self.task_config.split_by_table,
@@ -300,7 +295,7 @@
             &mut sst_builder,
             del_agg,
             &self.task_config,
-            self.compactor_metrics.clone(),
+            self.context.compactor_metrics.clone(),
             iter,
             compaction_filter,
             task_progress,
@@ -650,19 +645,11 @@
 pub fn start_shared_compactor(
     mut client: HummockManagerServiceClient<tonic::transport::Channel>,
     dispatch_task: dispatch_compaction_task_request::Task,
-    id_to_table: HashMap<u32, Table>,
-    output_ids: Vec<u64>,
-    running_task_count: Arc<AtomicU32>,
-    compactor_metrics: Arc<CompactorMetrics>,
-    sstable_store: SstableStoreRef,
-    storage_opts: Arc<StorageOpts>,
-    worker_num: u32,
-    memory_limiter: Arc<MemoryLimiter>,
-    task_progress_manager: TaskProgressManagerRef,
-    await_tree_reg: Option<Arc<RwLock<await_tree::Registry<String>>>>,
+    context: CompactorContext,
+    object_id_getter: Box<dyn GetObjectId>,
 ) -> (JoinHandle<()>, Sender<()>) {
     type CompactionShutdownMap = Arc<Mutex<HashMap<u64, Sender<()>>>>;
-    let task_progress = task_progress_manager.clone();
+    let task_progress = context.task_progress_manager.clone();
     let (shutdown_tx, mut shutdown_rx) = tokio::sync::oneshot::channel();
     let periodic_event_update_interval = Duration::from_millis(1000);
 
@@ -708,34 +695,15 @@
 
         match dispatch_task {
             dispatch_compaction_task_request::Task::CompactTask(compact_task) => {
-                running_task_count.fetch_add(1, Ordering::SeqCst);
+                context.running_task_count.fetch_add(1, Ordering::SeqCst);
                 let (tx, rx) = tokio::sync::oneshot::channel();
                 let task_id = compact_task.task_id;
                 shutdown.lock().unwrap().insert(task_id, tx);
-                let mut output_object_ids: VecDeque<_> = VecDeque::new();
-                output_object_ids.extend(output_ids);
-                let sstable_object_id_manager =
-                    SharedComapctorObjectIdManager::new(output_object_ids);
-                let filter_key_extractor_manager =
-                    FilterKeyExtractorManagerFactory::ServerlessFilterKeyExtractorManager(
-                        FilterKeyExtractorBuilder::new(id_to_table),
-                    );
-                let (compact_task, table_stats) = shared_compact(
-                    compactor_metrics,
-                    compact_task,
-                    rx,
-                    sstable_store,
-                    storage_opts,
-                    filter_key_extractor_manager,
-                    worker_num,
-                    memory_limiter,
-                    Box::new(sstable_object_id_manager.clone()),
-                    task_progress_manager,
-                    await_tree_reg,
-                )
-                .await;
+
+                let (compact_task, table_stats) =
+                    shared_compact(context.clone(), compact_task, rx, object_id_getter).await;
                 shutdown.lock().unwrap().remove(&task_id);
-                running_task_count.fetch_sub(1, Ordering::SeqCst);
+                context.running_task_count.fetch_sub(1, Ordering::SeqCst);
                 let report_compaction_task_request = ReportCompactionTaskRequest {
                     event: Some(ReportCompactionTaskEvent::ReportTask(ReportSharedTask {
                         compact_task: Some(compact_task),
@@ -753,7 +721,7 @@
             }
             dispatch_compaction_task_request::Task::VacuumTask(vacuum_task) => {
                 match Vacuum::handle_vacuum_task(
-                    sstable_store.clone(),
+                    context.sstable_store.clone(),
                     &vacuum_task.sstable_object_ids,
                 )
                 .await
@@ -773,7 +741,9 @@
                 }
             }
             dispatch_compaction_task_request::Task::FullScanTask(full_scan_task) => {
-                match Vacuum::handle_full_scan_task(full_scan_task, sstable_store.clone()).await {
+                match Vacuum::handle_full_scan_task(full_scan_task, context.sstable_store.clone())
+                    .await
+                {
                     Ok((object_ids, total_object_count, total_object_size)) => {
                         let report_full_scan_task_request = ReportFullScanTaskRequest {
                             object_ids,
@@ -794,7 +764,7 @@
                 }
             }
             dispatch_compaction_task_request::Task::ValidationTask(validation_task) => {
-                validate_ssts(validation_task, sstable_store.clone()).await;
+                validate_ssts(validation_task, context.sstable_store.clone()).await;
             }
             dispatch_compaction_task_request::Task::CancelCompactTask(cancel_compact_task) => {
                 if let Some(tx) = shutdown
