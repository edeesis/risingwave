// Copyright 2022 Singularity Data
//
// Licensed under the Apache License, Version 2.0 (the "License");
// you may not use this file except in compliance with the License.
// You may obtain a copy of the License at
//
// http://www.apache.org/licenses/LICENSE-2.0
//
// Unless required by applicable law or agreed to in writing, software
// distributed under the License is distributed on an "AS IS" BASIS,
// WITHOUT WARRANTIES OR CONDITIONS OF ANY KIND, either express or implied.
// See the License for the specific language governing permissions and
// limitations under the License.

//! Hummock is the state store of the streaming system.

use std::sync::atomic::AtomicU64;
use std::sync::Arc;

use arc_swap::ArcSwap;
use bytes::Bytes;
#[cfg(any(test, feature = "test"))]
use parking_lot::RwLock;
use risingwave_common::config::StorageConfig;
use risingwave_hummock_sdk::{HummockEpoch, *};
#[cfg(any(test, feature = "test"))]
use risingwave_pb::hummock::HummockVersion;
use risingwave_pb::hummock::{pin_version_response, SstableInfo};
use risingwave_rpc_client::HummockMetaClient;
use tokio::sync::mpsc::{unbounded_channel, UnboundedSender};
use tracing::log::error;

mod block_cache;
pub use block_cache::*;

#[cfg(target_os = "linux")]
pub mod file_cache;

mod tiered_cache;
pub use tiered_cache::*;

pub mod sstable;
pub use sstable::*;

pub mod compaction_group_client;
pub mod compactor;
pub mod conflict_detector;
mod error;
pub mod hummock_meta_client;
pub mod iterator;
pub mod shared_buffer;
pub mod sstable_store;
mod state_store;
mod state_store_v1;
#[cfg(any(test, feature = "test"))]
pub mod test_utils;
pub mod utils;
pub use compactor::{CompactorMemoryCollector, CompactorSstableStore};
pub use utils::MemoryLimiter;
pub mod event_handler;
pub mod local_version;
pub mod observer_manager;
pub mod store;
pub mod vacuum;
mod validator;
pub mod value;

pub use error::*;
use local_version::local_version_manager::{LocalVersionManager, LocalVersionManagerRef};
pub use risingwave_common::cache::{CacheableEntry, LookupResult, LruCache};
use risingwave_common_service::observer_manager::{NotificationClient, ObserverManager};
use risingwave_hummock_sdk::filter_key_extractor::{
    FilterKeyExtractorManager, FilterKeyExtractorManagerRef,
};
pub use validator::*;
use value::*;

use self::iterator::{BackwardUserIterator, HummockIterator, UserIterator};
use self::key::user_key;
pub use self::sstable_store::*;
use super::monitor::StateStoreMetrics;
use crate::error::StorageResult;
use crate::hummock::compactor::Context;
use crate::hummock::event_handler::{HummockEvent, HummockEventHandler};
use crate::hummock::iterator::{
    Backward, BackwardUserIteratorType, DirectedUserIteratorBuilder, DirectionEnum, Forward,
    ForwardUserIteratorType, HummockIteratorDirection,
};
use crate::hummock::local_version::pinned_version::{start_pinned_version_worker, PinnedVersion};
use crate::hummock::observer_manager::HummockObserverNode;
use crate::hummock::shared_buffer::shared_buffer_batch::SharedBufferBatch;
use crate::hummock::shared_buffer::{OrderSortedUncommittedData, UncommittedData};
use crate::hummock::sstable::SstableIteratorReadOptions;
use crate::hummock::sstable_store::{SstableStoreRef, TableHolder};
use crate::hummock::store::state_store::LocalHummockStorage;
#[cfg(any(test, feature = "test"))]
use crate::hummock::store::version::HummockReadVersion;
use crate::hummock::store::version::HummockVersionReader;
use crate::monitor::StoreLocalStatistic;

struct HummockStorageShutdownGuard {
    shutdown_sender: UnboundedSender<HummockEvent>,
}

impl Drop for HummockStorageShutdownGuard {
    fn drop(&mut self) {
        let _ = self
            .shutdown_sender
            .send(HummockEvent::Shutdown)
            .inspect_err(|e| error!("unable to send shutdown: {:?}", e));
    }
}

/// Hummock is the state store backend.
#[derive(Clone)]
pub struct HummockStorage {
    #[allow(dead_code)]
    local_version_manager: LocalVersionManagerRef,

    filter_key_extractor_manager: FilterKeyExtractorManagerRef,

    hummock_event_sender: UnboundedSender<HummockEvent>,

    _shutdown_guard: Arc<HummockStorageShutdownGuard>,

    storage_core: LocalHummockStorage,

    version_update_notifier_tx: Arc<tokio::sync::watch::Sender<HummockEpoch>>,

    seal_epoch: Arc<AtomicU64>,

    pinned_version: Arc<ArcSwap<PinnedVersion>>,

    hummock_version_reader: HummockVersionReader,
    /// Statistics
    _stats: Arc<StateStoreMetrics>,

    _sstable_id_manager: SstableIdManagerRef,

    #[cfg(not(madsim))]
    _tracing: Arc<risingwave_tracing::RwTracingService>,
}

impl HummockStorage {
    /// Creates a [`HummockStorage`].
    pub async fn new(
        options: Arc<StorageConfig>,
        sstable_store: SstableStoreRef,
        hummock_meta_client: Arc<dyn HummockMetaClient>,
        notification_client: impl NotificationClient,
        // TODO: separate `HummockStats` from `StateStoreMetrics`.
        stats: Arc<StateStoreMetrics>,
    ) -> HummockResult<Self> {
        let sstable_id_manager = Arc::new(SstableIdManager::new(
            hummock_meta_client.clone(),
            options.sstable_id_remote_fetch_number,
        ));

        let filter_key_extractor_manager = Arc::new(FilterKeyExtractorManager::default());
        let (event_tx, mut event_rx) = unbounded_channel();

        let observer_manager = ObserverManager::new(
            notification_client,
            HummockObserverNode::new(filter_key_extractor_manager.clone(), event_tx.clone()),
        )
        .await;
        let _ = observer_manager
            .start()
            .await
            .expect("should be able to start the observer manager");

        let hummock_version = match event_rx.recv().await {
            Some(HummockEvent::VersionUpdate(pin_version_response::Payload::PinnedVersion(version))) => version,
            _ => unreachable!("the hummock observer manager is the first one to take the event tx. Should be full hummock version")
        };

        let (pin_version_tx, pin_version_rx) = unbounded_channel();
        let pinned_version = PinnedVersion::new(hummock_version, pin_version_tx);
        tokio::spawn(start_pinned_version_worker(
            pin_version_rx,
            hummock_meta_client.clone(),
        ));

        let compactor_context = Arc::new(Context::new_local_compact_context(
            options.clone(),
            sstable_store.clone(),
            hummock_meta_client.clone(),
            stats.clone(),
            sstable_id_manager.clone(),
            filter_key_extractor_manager.clone(),
        ));

        let hummock_event_handler =
            HummockEventHandler::new(event_rx, pinned_version.clone(), compactor_context.clone());

        let local_version_manager = LocalVersionManager::new(
            pinned_version,
            compactor_context,
            hummock_event_handler.buffer_tracker().clone(),
        );

        let read_version = hummock_event_handler.read_version();

        #[cfg(not(madsim))]
        let tracing = Arc::new(risingwave_tracing::RwTracingService::new());

        let storage_core = LocalHummockStorage::new(
            options.clone(),
            sstable_store.clone(),
            hummock_meta_client.clone(),
            stats.clone(),
            read_version,
            event_tx.clone(),
            hummock_event_handler
                .buffer_tracker()
                .get_memory_limiter()
                .clone(),
            sstable_id_manager.clone(),
            #[cfg(not(madsim))]
            tracing.clone(),
        )
        .expect("storage_core mut be init");

        let instance = Self {
            local_version_manager,
            filter_key_extractor_manager,
            _shutdown_guard: Arc::new(HummockStorageShutdownGuard {
                shutdown_sender: event_tx.clone(),
            }),
            storage_core,
            version_update_notifier_tx: hummock_event_handler.version_update_notifier_tx(),
            seal_epoch: hummock_event_handler.sealed_epoch(),
            hummock_event_sender: event_tx,
            pinned_version: hummock_event_handler.pinned_version(),
            hummock_version_reader: HummockVersionReader::new(sstable_store, stats.clone()),
            _stats: stats,
            _sstable_id_manager: sstable_id_manager,

            #[cfg(not(madsim))]
            _tracing: tracing,
        };

        tokio::spawn(hummock_event_handler.start_hummock_event_handler_worker());

        Ok(instance)
    }

    pub fn sstable_store(&self) -> SstableStoreRef {
        self.storage_core.sstable_store()
    }

    pub fn sstable_id_manager(&self) -> &SstableIdManagerRef {
        self.storage_core.sstable_id_manager()
    }

    pub fn filter_key_extractor_manager(&self) -> &FilterKeyExtractorManagerRef {
        &self.filter_key_extractor_manager
    }

    pub fn get_memory_limiter(&self) -> Arc<MemoryLimiter> {
        self.storage_core.get_memory_limiter()
    }

    pub fn get_pinned_version(&self) -> PinnedVersion {
        self.storage_core.read_version().read().committed().clone()
    }
}

#[cfg(any(test, feature = "test"))]
impl HummockStorage {
<<<<<<< HEAD
=======
    /// Used in the compaction test tool
    pub async fn update_version_and_wait(&self, version: HummockVersion) {
        use tokio::task::yield_now;
        let version_id = version.id;
        self.hummock_event_sender
            .send(HummockEvent::VersionUpdate(
                pin_version_response::Payload::PinnedVersion(version),
            ))
            .unwrap();

        loop {
            if self.storage_core.read_version().read().committed().id() >= version_id {
                break;
            }
            yield_now().await
        }
    }

>>>>>>> 2ac0c8dd
    pub async fn wait_version(&self, version: HummockVersion) {
        use tokio::task::yield_now;
        loop {
            if self.storage_core.read_version().read().committed().id() >= version.id {
                break;
            }
            yield_now().await
        }
    }

    pub fn get_shared_buffer_size(&self) -> usize {
        self.local_version_manager.get_shared_buffer_size()
    }

    /// Creates a [`HummockStorage`] with default stats. Should only be used by tests.
    pub async fn for_test(
        options: Arc<StorageConfig>,
        sstable_store: SstableStoreRef,
        hummock_meta_client: Arc<dyn HummockMetaClient>,
        notification_client: impl NotificationClient,
    ) -> HummockResult<Self> {
        Self::new(
            options,
            sstable_store,
            hummock_meta_client,
            notification_client,
            Arc::new(StateStoreMetrics::unused()),
        )
        .await
    }

    pub fn get_read_version(&self) -> Arc<RwLock<HummockReadVersion>> {
        self.storage_core.read_version()
    }

    pub fn options(&self) -> &Arc<StorageConfig> {
        self.storage_core.options()
    }
}

pub async fn get_from_sstable_info(
    sstable_store_ref: SstableStoreRef,
    sstable_info: &SstableInfo,
    internal_key: &[u8],
    check_bloom_filter: bool,
    local_stats: &mut StoreLocalStatistic,
) -> HummockResult<Option<HummockValue<Bytes>>> {
    let sstable = sstable_store_ref.sstable(sstable_info, local_stats).await?;

    let ukey = user_key(internal_key);
    if check_bloom_filter && !hit_sstable_bloom_filter(sstable.value(), ukey, local_stats) {
        return Ok(None);
    }

    // TODO: now SstableIterator does not use prefetch through SstableIteratorReadOptions, so we
    // use default before refinement.
    let mut iter = SstableIterator::create(
        sstable,
        sstable_store_ref.clone(),
        Arc::new(SstableIteratorReadOptions::default()),
    );
    iter.seek(internal_key).await?;
    // Iterator has sought passed the borders.
    if !iter.is_valid() {
        return Ok(None);
    }

    // Iterator gets us the key, we tell if it's the key we want
    // or key next to it.
    let value = match key::user_key(iter.key()) == ukey {
        true => Some(iter.value().to_bytes()),
        false => None,
    };
    iter.collect_local_statistic(local_stats);

    Ok(value)
}

pub fn hit_sstable_bloom_filter(
    sstable_info_ref: &Sstable,
    key: &[u8],
    local_stats: &mut StoreLocalStatistic,
) -> bool {
    local_stats.bloom_filter_check_counts += 1;
    let surely_not_have = sstable_info_ref.surely_not_have_user_key(key);

    if surely_not_have {
        local_stats.bloom_filter_true_negative_count += 1;
    }

    !surely_not_have
}

/// Get `user_value` from `OrderSortedUncommittedData`. If not get successful, return None.
pub async fn get_from_order_sorted_uncommitted_data(
    sstable_store_ref: SstableStoreRef,
    order_sorted_uncommitted_data: OrderSortedUncommittedData,
    internal_key: &[u8],
    local_stats: &mut StoreLocalStatistic,
    key: &[u8],
    check_bloom_filter: bool,
) -> StorageResult<(Option<HummockValue<Bytes>>, i32)> {
    let mut table_counts = 0;
    let epoch = key::get_epoch(internal_key);
    for data_list in order_sorted_uncommitted_data {
        for data in data_list {
            match data {
                UncommittedData::Batch(batch) => {
                    assert!(batch.epoch() <= epoch, "batch'epoch greater than epoch");
                    if let Some(data) = get_from_batch(&batch, key, local_stats) {
                        return Ok((Some(data), table_counts));
                    }
                }

                UncommittedData::Sst((_, sstable_info)) => {
                    table_counts += 1;

                    if let Some(data) = get_from_sstable_info(
                        sstable_store_ref.clone(),
                        &sstable_info,
                        internal_key,
                        check_bloom_filter,
                        local_stats,
                    )
                    .await?
                    {
                        return Ok((Some(data), table_counts));
                    }
                }
            }
        }
    }
    Ok((None, table_counts))
}

/// Get `user_value` from `SharedBufferBatch`
pub fn get_from_batch(
    batch: &SharedBufferBatch,
    key: &[u8],
    local_stats: &mut StoreLocalStatistic,
) -> Option<HummockValue<Bytes>> {
    batch.get(key).map(|v| {
        local_stats.get_shared_buffer_hit_counts += 1;
        v
    })
}

#[derive(Clone)]
pub struct HummockStorageV1 {
    options: Arc<StorageConfig>,

    local_version_manager: LocalVersionManagerRef,

    sstable_store: SstableStoreRef,

    /// Statistics
    stats: Arc<StateStoreMetrics>,

    sstable_id_manager: SstableIdManagerRef,

    filter_key_extractor_manager: FilterKeyExtractorManagerRef,

    hummock_event_sender: UnboundedSender<HummockEvent>,

    _shutdown_guard: Arc<HummockStorageShutdownGuard>,

    version_update_notifier_tx: Arc<tokio::sync::watch::Sender<HummockEpoch>>,

    seal_epoch: Arc<AtomicU64>,

    #[cfg(not(madsim))]
    tracing: Arc<risingwave_tracing::RwTracingService>,
}

impl HummockStorageV1 {
    /// Creates a [`HummockStorageV1`].
    pub async fn new(
        options: Arc<StorageConfig>,
        sstable_store: SstableStoreRef,
        hummock_meta_client: Arc<dyn HummockMetaClient>,
        notification_client: impl NotificationClient,
        // TODO: separate `HummockStats` from `StateStoreMetrics`.
        stats: Arc<StateStoreMetrics>,
    ) -> HummockResult<Self> {
        // For conflict key detection. Enabled by setting `write_conflict_detection_enabled` to
        // true in `StorageConfig`
        let sstable_id_manager = Arc::new(SstableIdManager::new(
            hummock_meta_client.clone(),
            options.sstable_id_remote_fetch_number,
        ));

        let filter_key_extractor_manager = Arc::new(FilterKeyExtractorManager::default());
        let (event_tx, mut event_rx) = unbounded_channel();

        let observer_manager = ObserverManager::new(
            notification_client,
            HummockObserverNode::new(filter_key_extractor_manager.clone(), event_tx.clone()),
        )
        .await;
        let _ = observer_manager
            .start()
            .await
            .expect("should be able to start the observer manager");

        let hummock_version = match event_rx.recv().await {
            Some(HummockEvent::VersionUpdate(pin_version_response::Payload::PinnedVersion(version))) => version,
            _ => unreachable!("the hummock observer manager is the first one to take the event tx. Should be full hummock version")
        };

        let (pin_version_tx, pin_version_rx) = unbounded_channel();
        let pinned_version = PinnedVersion::new(hummock_version, pin_version_tx);
        tokio::spawn(start_pinned_version_worker(
            pin_version_rx,
            hummock_meta_client.clone(),
        ));

        let compactor_context = Arc::new(Context::new_local_compact_context(
            options.clone(),
            sstable_store.clone(),
            hummock_meta_client.clone(),
            stats.clone(),
            sstable_id_manager.clone(),
            filter_key_extractor_manager.clone(),
        ));

        let buffer_tracker = BufferTracker::from_storage_config(&options);

        let local_version_manager = LocalVersionManager::new(
            pinned_version.clone(),
            compactor_context.clone(),
            buffer_tracker,
            event_tx.clone(),
        );

        let hummock_event_handler = HummockEventHandler::new(
            local_version_manager.clone(),
            event_rx,
            pinned_version,
            compactor_context,
        );

        let instance = Self {
            options,
            local_version_manager,
            sstable_store,
            stats,
            sstable_id_manager,
            filter_key_extractor_manager,
            _shutdown_guard: Arc::new(HummockStorageShutdownGuard {
                shutdown_sender: event_tx.clone(),
            }),
            version_update_notifier_tx: hummock_event_handler.version_update_notifier_tx(),
            seal_epoch: hummock_event_handler.sealed_epoch(),
            hummock_event_sender: event_tx,
            #[cfg(not(madsim))]
            tracing: Arc::new(risingwave_tracing::RwTracingService::new()),
        };

        tokio::spawn(hummock_event_handler.start_hummock_event_handler_worker());

        Ok(instance)
    }

    pub fn options(&self) -> &Arc<StorageConfig> {
        &self.options
    }

    pub fn sstable_store(&self) -> SstableStoreRef {
        self.sstable_store.clone()
    }

    pub fn sstable_id_manager(&self) -> &SstableIdManagerRef {
        &self.sstable_id_manager
    }

    pub fn filter_key_extractor_manager(&self) -> &FilterKeyExtractorManagerRef {
        &self.filter_key_extractor_manager
    }

    pub fn get_memory_limiter(&self) -> Arc<MemoryLimiter> {
        self.local_version_manager
            .buffer_tracker()
            .get_memory_limiter()
            .clone()
    }

    pub fn get_pinned_version(&self) -> PinnedVersion {
        self.local_version_manager.get_pinned_version()
    }
}

pub(crate) trait HummockIteratorType: 'static {
    type Direction: HummockIteratorDirection;
    type SstableIteratorType: SstableIteratorType<Direction = Self::Direction>;
    type UserIteratorBuilder: DirectedUserIteratorBuilder<
        Direction = Self::Direction,
        SstableIteratorType = Self::SstableIteratorType,
    >;

    fn direction() -> DirectionEnum {
        Self::Direction::direction()
    }
}

pub(crate) struct ForwardIter;
pub(crate) struct BackwardIter;

impl HummockIteratorType for ForwardIter {
    type Direction = Forward;
    type SstableIteratorType = SstableIterator;
    type UserIteratorBuilder = UserIterator<ForwardUserIteratorType>;
}

impl HummockIteratorType for BackwardIter {
    type Direction = Backward;
    type SstableIteratorType = BackwardSstableIterator;
    type UserIteratorBuilder = BackwardUserIterator<BackwardUserIteratorType>;
}<|MERGE_RESOLUTION|>--- conflicted
+++ resolved
@@ -28,6 +28,7 @@
 use risingwave_pb::hummock::{pin_version_response, SstableInfo};
 use risingwave_rpc_client::HummockMetaClient;
 use tokio::sync::mpsc::{unbounded_channel, UnboundedSender};
+use tokio::sync::watch;
 use tracing::log::error;
 
 mod block_cache;
@@ -81,6 +82,7 @@
 use super::monitor::StateStoreMetrics;
 use crate::error::StorageResult;
 use crate::hummock::compactor::Context;
+use crate::hummock::event_handler::hummock_event_handler::BufferTracker;
 use crate::hummock::event_handler::{HummockEvent, HummockEventHandler};
 use crate::hummock::iterator::{
     Backward, BackwardUserIteratorType, DirectedUserIteratorBuilder, DirectionEnum, Forward,
@@ -268,8 +270,6 @@
 
 #[cfg(any(test, feature = "test"))]
 impl HummockStorage {
-<<<<<<< HEAD
-=======
     /// Used in the compaction test tool
     pub async fn update_version_and_wait(&self, version: HummockVersion) {
         use tokio::task::yield_now;
@@ -288,7 +288,6 @@
         }
     }
 
->>>>>>> 2ac0c8dd
     pub async fn wait_version(&self, version: HummockVersion) {
         use tokio::task::yield_now;
         loop {
@@ -457,8 +456,6 @@
 
     version_update_notifier_tx: Arc<tokio::sync::watch::Sender<HummockEpoch>>,
 
-    seal_epoch: Arc<AtomicU64>,
-
     #[cfg(not(madsim))]
     tracing: Arc<risingwave_tracing::RwTracingService>,
 }
@@ -516,19 +513,35 @@
 
         let buffer_tracker = BufferTracker::from_storage_config(&options);
 
-        let local_version_manager = LocalVersionManager::new(
-            pinned_version.clone(),
-            compactor_context.clone(),
-            buffer_tracker,
-            event_tx.clone(),
-        );
-
-        let hummock_event_handler = HummockEventHandler::new(
-            local_version_manager.clone(),
-            event_rx,
-            pinned_version,
-            compactor_context,
-        );
+        let local_version_manager =
+            LocalVersionManager::new(pinned_version.clone(), compactor_context, buffer_tracker);
+
+        let local_version_manager_clone = local_version_manager.clone();
+        let (epoch_update_tx, _) = watch::channel(pinned_version.max_committed_epoch());
+        let epoch_update_tx = Arc::new(epoch_update_tx);
+        let epoch_update_tx_clone = epoch_update_tx.clone();
+
+        tokio::spawn(async move {
+            while let Some(event) = event_rx.recv().await {
+                match event {
+                    HummockEvent::Shutdown => {
+                        break;
+                    }
+                    HummockEvent::VersionUpdate(version_update) => {
+                        local_version_manager_clone.try_update_pinned_version(version_update);
+                        // TODO: this is
+                        epoch_update_tx.send_replace(
+                            local_version_manager_clone
+                                .get_pinned_version()
+                                .max_committed_epoch(),
+                        );
+                    }
+                    _ => {
+                        unreachable!("for hummock v1, there should only be shutdown and version update event");
+                    }
+                }
+            }
+        });
 
         let instance = Self {
             options,
@@ -540,14 +553,11 @@
             _shutdown_guard: Arc::new(HummockStorageShutdownGuard {
                 shutdown_sender: event_tx.clone(),
             }),
-            version_update_notifier_tx: hummock_event_handler.version_update_notifier_tx(),
-            seal_epoch: hummock_event_handler.sealed_epoch(),
+            version_update_notifier_tx: epoch_update_tx_clone,
             hummock_event_sender: event_tx,
             #[cfg(not(madsim))]
             tracing: Arc::new(risingwave_tracing::RwTracingService::new()),
         };
-
-        tokio::spawn(hummock_event_handler.start_hummock_event_handler_worker());
 
         Ok(instance)
     }
