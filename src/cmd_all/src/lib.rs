--- conflicted
+++ resolved
@@ -12,12 +12,8 @@
 // See the License for the specific language governing permissions and
 // limitations under the License.
 
-<<<<<<< HEAD
-=======
-#![feature(lazy_cell)]
 #![feature(let_chains)]
 
->>>>>>> 49d76cf3
 mod common;
 mod standalone;
 
